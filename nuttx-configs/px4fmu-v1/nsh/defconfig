--- conflicted
+++ resolved
@@ -42,14 +42,9 @@
 # Debug Options
 #
 # CONFIG_DEBUG is not set
-<<<<<<< HEAD
-CONFIG_ARCH_HAVE_STACKCHECK=y
-CONFIG_ARCH_HAVE_HEAPCHECK=y
-=======
 CONFIG_ARCH_HAVE_HEAPCHECK=y
 CONFIG_ARCH_HAVE_STACKCHECK=y
 CONFIG_STACK_COLORATION=y
->>>>>>> 52345b4f
 CONFIG_DEBUG_SYMBOLS=y
 CONFIG_ARCH_HAVE_CUSTOMOPT=y
 CONFIG_DEBUG_NOOPT=y
@@ -84,10 +79,7 @@
 # CONFIG_ARCH_CHIP_KL is not set
 # CONFIG_ARCH_CHIP_LM is not set
 # CONFIG_ARCH_CHIP_TIVA is not set
-<<<<<<< HEAD
-=======
 # CONFIG_ARCH_CHIP_LPC11XX is not set
->>>>>>> 52345b4f
 # CONFIG_ARCH_CHIP_LPC17XX is not set
 # CONFIG_ARCH_CHIP_LPC214X is not set
 # CONFIG_ARCH_CHIP_LPC2378 is not set
@@ -96,10 +88,7 @@
 # CONFIG_ARCH_CHIP_NUC1XX is not set
 # CONFIG_ARCH_CHIP_SAMA5 is not set
 # CONFIG_ARCH_CHIP_SAMD is not set
-<<<<<<< HEAD
-=======
 # CONFIG_ARCH_CHIP_SAML is not set
->>>>>>> 52345b4f
 # CONFIG_ARCH_CHIP_SAM34 is not set
 # CONFIG_ARCH_CHIP_SAMV7 is not set
 CONFIG_ARCH_CHIP_STM32=y
@@ -110,10 +99,7 @@
 # CONFIG_ARCH_CORTEXM0 is not set
 # CONFIG_ARCH_CORTEXM3 is not set
 CONFIG_ARCH_CORTEXM4=y
-<<<<<<< HEAD
-=======
 # CONFIG_ARCH_CORTEXM7 is not set
->>>>>>> 52345b4f
 # CONFIG_ARCH_CORTEXA5 is not set
 # CONFIG_ARCH_CORTEXA8 is not set
 CONFIG_ARCH_FAMILY="armv7-m"
@@ -138,15 +124,10 @@
 # CONFIG_ARMV7M_TOOLCHAIN_CODEREDL is not set
 # CONFIG_ARMV7M_TOOLCHAIN_CODESOURCERYL is not set
 CONFIG_ARMV7M_TOOLCHAIN_GNU_EABIL=y
-<<<<<<< HEAD
-CONFIG_ARMV7M_STACKCHECK=n
-# CONFIG_ARMV7M_ITMSYSLOG is not set
-=======
 CONFIG_ARMV7M_HAVE_STACKCHECK=y
 # CONFIG_ARMV7M_STACKCHECK is not set
 # CONFIG_ARMV7M_ITMSYSLOG is not set
 CONFIG_SERIAL_TERMIOS=y
->>>>>>> 52345b4f
 
 #
 # STM32 Configuration Options
@@ -170,10 +151,7 @@
 # CONFIG_ARCH_CHIP_STM32L152V8 is not set
 # CONFIG_ARCH_CHIP_STM32L152VB is not set
 # CONFIG_ARCH_CHIP_STM32L162ZD is not set
-<<<<<<< HEAD
-=======
 # CONFIG_ARCH_CHIP_STM32L162VE is not set
->>>>>>> 52345b4f
 # CONFIG_ARCH_CHIP_STM32F100C8 is not set
 # CONFIG_ARCH_CHIP_STM32F100CB is not set
 # CONFIG_ARCH_CHIP_STM32F100R8 is not set
@@ -208,11 +186,8 @@
 # CONFIG_ARCH_CHIP_STM32F205RG is not set
 # CONFIG_ARCH_CHIP_STM32F207IG is not set
 # CONFIG_ARCH_CHIP_STM32F207ZE is not set
-<<<<<<< HEAD
-=======
 # CONFIG_ARCH_CHIP_STM32F302K6 is not set
 # CONFIG_ARCH_CHIP_STM32F302K8 is not set
->>>>>>> 52345b4f
 # CONFIG_ARCH_CHIP_STM32F302CB is not set
 # CONFIG_ARCH_CHIP_STM32F302CC is not set
 # CONFIG_ARCH_CHIP_STM32F302RB is not set
@@ -225,8 +200,6 @@
 # CONFIG_ARCH_CHIP_STM32F303RC is not set
 # CONFIG_ARCH_CHIP_STM32F303VB is not set
 # CONFIG_ARCH_CHIP_STM32F303VC is not set
-<<<<<<< HEAD
-=======
 # CONFIG_ARCH_CHIP_STM32F372C8 is not set
 # CONFIG_ARCH_CHIP_STM32F372R8 is not set
 # CONFIG_ARCH_CHIP_STM32F372V8 is not set
@@ -245,7 +218,6 @@
 # CONFIG_ARCH_CHIP_STM32F373CC is not set
 # CONFIG_ARCH_CHIP_STM32F373RC is not set
 # CONFIG_ARCH_CHIP_STM32F373VC is not set
->>>>>>> 52345b4f
 # CONFIG_ARCH_CHIP_STM32F401RE is not set
 # CONFIG_ARCH_CHIP_STM32F411RE is not set
 CONFIG_ARCH_CHIP_STM32F405RG=y
@@ -276,10 +248,7 @@
 # CONFIG_STM32_MEDIUMDENSITY is not set
 # CONFIG_STM32_LOWDENSITY is not set
 # CONFIG_STM32_STM32F20XX is not set
-<<<<<<< HEAD
-=======
 # CONFIG_STM32_STM32F205 is not set
->>>>>>> 52345b4f
 # CONFIG_STM32_STM32F207 is not set
 # CONFIG_STM32_STM32F30XX is not set
 # CONFIG_STM32_STM32F37XX is not set
@@ -330,10 +299,7 @@
 CONFIG_STM32_HAVE_SPI3=y
 # CONFIG_STM32_HAVE_SPI4 is not set
 # CONFIG_STM32_HAVE_SPI5 is not set
-<<<<<<< HEAD
-=======
 # CONFIG_STM32_HAVE_SPI6 is not set
->>>>>>> 52345b4f
 CONFIG_STM32_ADC1=y
 # CONFIG_STM32_ADC2 is not set
 # CONFIG_STM32_ADC3 is not set
@@ -413,7 +379,6 @@
 # CONFIG_STM32_TIM4_ADC is not set
 # CONFIG_STM32_TIM5_ADC is not set
 CONFIG_STM32_USART=y
-CONFIG_STM32_FLOWCONTROL_BROKEN=y
 
 #
 # U[S]ART Configuration
@@ -486,7 +451,6 @@
 # CONFIG_ARCH_USE_MPU is not set
 # CONFIG_ARCH_IRQPRIO is not set
 CONFIG_ARCH_STACKDUMP=y
-CONFIG_STACK_COLORATION=y
 # CONFIG_ENDIAN_BIG is not set
 # CONFIG_ARCH_IDLE_CUSTOM is not set
 # CONFIG_ARCH_HAVE_RAMFUNCS is not set
@@ -503,12 +467,7 @@
 # Interrupt options
 #
 CONFIG_ARCH_HAVE_INTERRUPTSTACK=y
-<<<<<<< HEAD
-# The actual usage is 420 bytes
-CONFIG_ARCH_INTERRUPTSTACK=1500
-=======
 CONFIG_ARCH_INTERRUPTSTACK=400
->>>>>>> 52345b4f
 CONFIG_ARCH_HAVE_HIPRI_INTERRUPT=y
 # CONFIG_ARCH_HIPRI_INTERRUPT is not set
 
@@ -538,11 +497,7 @@
 #
 # Custom Board Configuration
 #
-<<<<<<< HEAD
-CONFIG_ARCH_BOARD_CUSTOM_DIR=""
-=======
 # CONFIG_BOARD_CRASHDUMP is not set
->>>>>>> 52345b4f
 # CONFIG_BOARD_CUSTOM_LEDS is not set
 # CONFIG_BOARD_CUSTOM_BUTTONS is not set
 
@@ -559,15 +514,10 @@
 CONFIG_LIB_BOARDCTL=y
 # CONFIG_BOARDCTL_TSCTEST is not set
 # CONFIG_BOARDCTL_ADCTEST is not set
-<<<<<<< HEAD
-# CONFIG_BOARDCTL_GRAPHICS is not set
-# CONFIG_BOARDCTL_IOCTL is not set
-=======
 # CONFIG_BOARDCTL_PWMTEST is not set
 # CONFIG_BOARDCTL_GRAPHICS is not set
 # CONFIG_BOARDCTL_IOCTL is not set
 
->>>>>>> 52345b4f
 #
 # RTOS Features
 #
@@ -710,14 +660,6 @@
 # CONFIG_SPI_OWNBUS is not set
 CONFIG_SPI_EXCHANGE=y
 # CONFIG_SPI_CMDDATA is not set
-<<<<<<< HEAD
-# CONFIG_SPI_BITBANG is not set
-# CONFIG_I2S is not set
-# CONFIG_RTC is not set
-CONFIG_WATCHDOG=y
-CONFIG_WATCHDOG_DEVPATH="/dev/watchdog0"
-# CONFIG_TIMER is not set
-=======
 # CONFIG_SPI_CALLBACK is not set
 # CONFIG_SPI_BITBANG is not set
 # CONFIG_I2S is not set
@@ -730,7 +672,6 @@
 CONFIG_WATCHDOG=y
 CONFIG_WATCHDOG_DEVPATH="/dev/watchdog0"
 # CONFIG_TIMERS_CS2100CP is not set
->>>>>>> 52345b4f
 # CONFIG_ANALOG is not set
 # CONFIG_AUDIO_DEVICES is not set
 # CONFIG_VIDEO_DEVICES is not set
@@ -747,10 +688,7 @@
 CONFIG_MMCSD_SPICLOCK=24000000
 CONFIG_MMCSD_SPIMODE=0
 # CONFIG_ARCH_HAVE_SDIO is not set
-<<<<<<< HEAD
-=======
 # CONFIG_ARCH_HAVE_SDIOWAIT_WRCOMPLETE is not set
->>>>>>> 52345b4f
 CONFIG_MTD=y
 
 #
@@ -825,10 +763,6 @@
 CONFIG_SERIAL_IFLOWCONTROL_LOWER_WATERMARK=10
 CONFIG_SERIAL_IFLOWCONTROL_UPPER_WATERMARK=90
 CONFIG_ARCH_HAVE_SERIAL_TERMIOS=y
-<<<<<<< HEAD
-CONFIG_SERIAL_TERMIOS=y
-=======
->>>>>>> 52345b4f
 CONFIG_USART1_SERIAL_CONSOLE=y
 # CONFIG_USART2_SERIAL_CONSOLE is not set
 # CONFIG_UART5_SERIAL_CONSOLE is not set
@@ -1035,10 +969,7 @@
 CONFIG_LIB_HOMEDIR="/"
 # CONFIG_NOPRINTF_FIELDWIDTH is not set
 CONFIG_LIBC_FLOATINGPOINT=y
-<<<<<<< HEAD
-=======
 CONFIG_LIBC_LONG_LONG=y
->>>>>>> 52345b4f
 # CONFIG_LIBC_IOCTL_VARIADIC is not set
 CONFIG_LIB_RAND_ORDER=1
 # CONFIG_EOL_IS_CR is not set
@@ -1157,10 +1088,6 @@
 # CONFIG_EXAMPLES_THTTPD is not set
 # CONFIG_EXAMPLES_TIFF is not set
 # CONFIG_EXAMPLES_TOUCHSCREEN is not set
-<<<<<<< HEAD
-# CONFIG_EXAMPLES_UDP is not set
-=======
->>>>>>> 52345b4f
 # CONFIG_EXAMPLES_WEBSERVER is not set
 # CONFIG_EXAMPLES_USBSERIAL is not set
 # CONFIG_EXAMPLES_USBTERM is not set
@@ -1177,7 +1104,6 @@
 #
 # CONFIG_INTERPRETERS_BAS is not set
 # CONFIG_INTERPRETERS_FICL is not set
-# CONFIG_INTERPRETERS_BAS is not set
 # CONFIG_INTERPRETERS_PCODE is not set
 # CONFIG_INTERPRETERS_MICROPYTHON is not set
 
@@ -1189,21 +1115,10 @@
 # Networking Utilities
 #
 # CONFIG_NETUTILS_CODECS is not set
-<<<<<<< HEAD
-# CONFIG_NETUTILS_DHCPD is not set
-=======
->>>>>>> 52345b4f
 # CONFIG_NETUTILS_FTPC is not set
 # CONFIG_NETUTILS_JSON is not set
 # CONFIG_NETUTILS_SMTP is not set
-<<<<<<< HEAD
-# CONFIG_NETUTILS_TFTPC is not set
 # CONFIG_NETUTILS_THTTPD is not set
-# CONFIG_NETUTILS_NETLIB is not set
-# CONFIG_NETUTILS_WEBCLIENT is not set
-=======
-# CONFIG_NETUTILS_THTTPD is not set
->>>>>>> 52345b4f
 
 #
 # FreeModBus
@@ -1237,10 +1152,7 @@
 # CONFIG_NSH_DISABLE_CD is not set
 # CONFIG_NSH_DISABLE_CP is not set
 # CONFIG_NSH_DISABLE_CMP is not set
-<<<<<<< HEAD
-=======
 # CONFIG_NSH_DISABLE_DATE is not set
->>>>>>> 52345b4f
 # CONFIG_NSH_DISABLE_DD is not set
 # CONFIG_NSH_DISABLE_DF is not set
 # CONFIG_NSH_DISABLE_DELROUTE is not set
@@ -1322,93 +1234,19 @@
 
 #
 # Platform-specific Support
-<<<<<<< HEAD
 #
 # CONFIG_PLATFORM_CONFIGDATA is not set
 
 #
 # System Libraries and NSH Add-Ons
-=======
->>>>>>> 52345b4f
-#
-# CONFIG_PLATFORM_CONFIGDATA is not set
-
-#
-# System Libraries and NSH Add-Ons
 #
 # CONFIG_SYSTEM_FREE is not set
-<<<<<<< HEAD
-
-#
-# EMACS-like Command Line Editor
-#
 # CONFIG_SYSTEM_CLE is not set
-
-#
-# CU Minimal Terminal
-#
-=======
-# CONFIG_SYSTEM_CLE is not set
->>>>>>> 52345b4f
 CONFIG_SYSTEM_CUTERM=y
 CONFIG_SYSTEM_CUTERM_DEFAULT_DEVICE="/dev/ttyS0"
 CONFIG_SYSTEM_CUTERM_DEFAULT_BAUD=57600
 CONFIG_SYSTEM_CUTERM_STACKSIZE=2048
 CONFIG_SYSTEM_CUTERM_PRIORITY=100
-<<<<<<< HEAD
-
-#
-# FLASH Program Installation
-#
-# CONFIG_SYSTEM_INSTALL is not set
-
-#
-# FLASH Erase-all Command
-#
-# CONFIG_SYSTEM_FLASH_ERASEALL is not set
-
-#
-# Intel HEX to binary conversion
-#
-# CONFIG_SYSTEM_HEX2BIN is not set
-
-#
-# I2C tool
-#
-# CONFIG_SYSTEM_I2CTOOL is not set
-
-#
-# INI File Parser
-#
-# CONFIG_SYSTEM_INIFILE is not set
-
-#
-# NxPlayer media player library / command Line
-#
-
-#
-# RAM test
-#
-# CONFIG_SYSTEM_RAMTEST is not set
-
-#
-# readline()
-#
-CONFIG_SYSTEM_READLINE=y
-CONFIG_READLINE_ECHO=y
-
-#
-# P-Code Support
-#
-
-#
-# PHY Tool
-#
-
-#
-# Power Off
-#
-=======
 # CONFIG_SYSTEM_INSTALL is not set
 # CONFIG_SYSTEM_FLASH_ERASEALL is not set
 # CONFIG_SYSTEM_HEX2BIN is not set
@@ -1417,54 +1255,9 @@
 # CONFIG_SYSTEM_RAMTEST is not set
 CONFIG_SYSTEM_READLINE=y
 CONFIG_READLINE_ECHO=y
->>>>>>> 52345b4f
 # CONFIG_SYSTEM_POWEROFF is not set
 # CONFIG_SYSTEM_RAMTRON is not set
 # CONFIG_SYSTEM_SDCARD is not set
-<<<<<<< HEAD
-
-#
-# Sudoku
-#
-# CONFIG_SYSTEM_SUDOKU is not set
-
-#
-# Sysinfo
-#
-CONFIG_SYSTEM_SYSINFO=y
-CONFIG_SYSTEM_SYSINFO_STACKSIZE=1024
-
-#
-# VI Work-Alike Editor
-#
-# CONFIG_SYSTEM_VI is not set
-
-#
-# Stack Monitor
-#
-
-#
-# USB CDC/ACM Device Commands
-#
-CONFIG_SYSTEM_CDCACM=y
-CONFIG_SYSTEM_CDCACM_DEVMINOR=0
-
-#
-# USB Composite Device Commands
-#
-
-#
-# USB Mass Storage Device Commands
-#
-
-#
-# USB Monitor
-#
-
-#
-# Zmodem Commands
-#
-=======
 # CONFIG_SYSTEM_SUDOKU is not set
 CONFIG_SYSTEM_SYSINFO=y
 CONFIG_SYSTEM_SYSINFO_STACKSIZE=1024
@@ -1472,5 +1265,4 @@
 # CONFIG_SYSTEM_STACKMONITOR is not set
 CONFIG_SYSTEM_CDCACM=y
 CONFIG_SYSTEM_CDCACM_DEVMINOR=0
->>>>>>> 52345b4f
 # CONFIG_SYSTEM_ZMODEM is not set