--- conflicted
+++ resolved
@@ -156,7 +156,7 @@
 		COMMAND git rev-list HEAD --max-count=1 --abbrev=8 --abbrev-commit
 		OUTPUT_VARIABLE uavcanbl_git_desc
 		OUTPUT_STRIP_TRAILING_WHITESPACE
-		WORKING_DIRECTORY ${CMAKE_SOURCE_DIR}
+		WORKING_DIRECTORY ${PX4_SOURCE_DIR}
 	)
   if ("${uavcanbl_git_desc}" STREQUAL "")
 		set(uavcanbl_git_desc ffffffff)
@@ -164,7 +164,7 @@
 	set(uavcan_bl_imange_name ${HWNAME}-${HW_MAJOR}.${HW_MINOR}-${SW_MAJOR}.${SW_MINOR}.${uavcanbl_git_desc}.uavcan.bin)
 	message(STATUS "Generating UAVCAN Bootable as ${uavcan_bl_imange_name}")
 	add_custom_command(OUTPUT ${uavcan_bl_imange_name}
-		COMMAND ${PYTHON_EXECUTABLE} ${CMAKE_SOURCE_DIR}/Tools/make_can_boot_descriptor.py
+		COMMAND ${PYTHON_EXECUTABLE} ${PX4_SOURCE_DIR}/Tools/make_can_boot_descriptor.py
 			-v --use-git-hash ${BIN} ${uavcan_bl_imange_name}
 		DEPENDS ${BIN})
 	add_custom_target(build_uavcan_bl_${BOARD} ALL DEPENDS ${uavcan_bl_imange_name})
@@ -248,13 +248,12 @@
 		REQUIRED OUT CONFIG THREADS
 		ARGN ${ARGN})
 
-<<<<<<< HEAD
-	set(nuttx_src ${CMAKE_BINARY_DIR}/${CONFIG}/NuttX)
+	set(nuttx_src ${PX4_BINARY_DIR}/${CONFIG}/NuttX)
 	#
 	# Use full path to patches so that nested builds
 	# (px4pio) can find the dependencies.
 	#
-	file(GLOB nuttx_patches ${CMAKE_SOURCE_DIR}/nuttx-patches/*.patch)
+	file(GLOB nuttx_patches ${PX4_SOURCE_DIR}/nuttx-patches/*.patch)
 
 	# copy
 	add_custom_target(__nuttx_copy_${CONFIG}
@@ -262,7 +261,7 @@
 	)
 	add_custom_command(OUTPUT nuttx_copy_${CONFIG}.stamp
 		COMMAND ${MKDIR} -p ${nuttx_src}
-		COMMAND rsync -a --delete --exclude=.git ${CMAKE_SOURCE_DIR}/NuttX/  ${nuttx_src}/
+		COMMAND rsync -a --delete --exclude=.git ${PX4_SOURCE_DIR}/NuttX/  ${nuttx_src}/
 		COMMAND ${TOUCH} nuttx_copy_${CONFIG}.stamp
 		DEPENDS ${DEPENDS} ${nuttx_patches}
 		COMMENT "Copying NuttX for ${CONFIG} with ${config_nuttx_config}")
@@ -286,34 +285,11 @@
 							DEPENDS ${stamp}
 							__nuttx_copy_${CONFIG})
 		add_dependencies(__nuttx_patch_${CONFIG} ${patch_name})
-=======
-	set(nuttx_src ${PX4_BINARY_DIR}/${CONFIG}/NuttX)
-
-	# patch
-	add_custom_target(__nuttx_patch_${CONFIG})
-	file(GLOB nuttx_patches RELATIVE ${PX4_SOURCE_DIR}
-	    ${PX4_SOURCE_DIR}/nuttx-patches/*.patch)
-	foreach(patch ${nuttx_patches})
-		string(REPLACE "/" "_" patch_name "${patch}-${CONFIG}")
-	    message(STATUS "nuttx-patch: ${patch}")
-		add_custom_command(OUTPUT nuttx_patch_${patch_name}.stamp
-			COMMAND ${PATCH} -p0 -N  < ${PX4_SOURCE_DIR}/${patch}
-			COMMAND ${TOUCH} nuttx_patch_${patch_name}.stamp
-			DEPENDS ${DEPENDS}
-			)
-	    add_custom_target(nuttx_patch_${patch_name}
-			DEPENDS nuttx_patch_${patch_name}.stamp)
-	    add_dependencies(nuttx_patch nuttx_patch_${patch_name})
->>>>>>> ebce93f3
 	endforeach()
 
 	# Read defconfig to see if CONFIG_ARMV7M_STACKCHECK is yes 
 	# note: CONFIG will be BOARD in the future evaluation of ${hw_stack_check_${CONFIG}
-<<<<<<< HEAD
-	file(STRINGS "${CMAKE_SOURCE_DIR}/nuttx-configs/${CONFIG}/${config_nuttx_config}/defconfig"
-=======
-	file(STRINGS "${PX4_SOURCE_DIR}/nuttx-configs/${CONFIG}/nsh/defconfig"
->>>>>>> ebce93f3
+	file(STRINGS "${PX4_SOURCE_DIR}/nuttx-configs/${CONFIG}/${config_nuttx_config}/defconfig"
 		hw_stack_check_${CONFIG}
 		REGEX "CONFIG_ARMV7M_STACKCHECK=y"
 		)
@@ -321,19 +297,18 @@
 		set(config_nuttx_hw_stack_check_${CONFIG} y CACHE INTERNAL "" FORCE)
 	endif()
 
-<<<<<<< HEAD
 	# export
-	file(GLOB_RECURSE config_files ${CMAKE_SOURCE_DIR}/nuttx-configs/${CONFIG}/*)
-
-	add_custom_command(OUTPUT ${CMAKE_BINARY_DIR}/${CONFIG}.export
+	file(GLOB_RECURSE config_files ${PX4_SOURCE_DIR}/nuttx-configs/${CONFIG}/*)
+
+	add_custom_command(OUTPUT ${PX4_BINARY_DIR}/${CONFIG}.export
 		#COMMAND ${ECHO} Configuring NuttX for ${CONFIG} with ${config_nuttx_config}
 		COMMAND ${MAKE} --no-print-directory -C${nuttx_src}/nuttx -r --quiet distclean
-		COMMAND ${CP} -r ${CMAKE_SOURCE_DIR}/nuttx-configs/*.mk ${nuttx_src}/nuttx/
-		COMMAND ${CP} -r ${CMAKE_SOURCE_DIR}/nuttx-configs/${CONFIG} ${nuttx_src}/nuttx/configs
+		COMMAND ${CP} -r ${PX4_SOURCE_DIR}/nuttx-configs/*.mk ${nuttx_src}/nuttx/
+		COMMAND ${CP} -r ${PX4_SOURCE_DIR}/nuttx-configs/${CONFIG} ${nuttx_src}/nuttx/configs
 		COMMAND cd ${nuttx_src}/nuttx/tools && ./configure.sh ${CONFIG}/${config_nuttx_config} && cd ..
 		#COMMAND ${ECHO} Exporting NuttX for ${CONFIG}
 		COMMAND ${MAKE} --no-print-directory --quiet -C ${nuttx_src}/nuttx -j${THREADS} -r CONFIG_ARCH_BOARD=${CONFIG} export > nuttx_build.log
-		COMMAND ${CP} -r ${nuttx_src}/nuttx/nuttx-export.zip ${CMAKE_BINARY_DIR}/${CONFIG}.export
+		COMMAND ${CP} -r ${nuttx_src}/nuttx/nuttx-export.zip ${PX4_BINARY_DIR}/${CONFIG}.export
 		DEPENDS ${config_files} ${DEPENDS} __nuttx_patch_${CONFIG} ${nuttx_patches}
 		COMMENT "Building NuttX for ${CONFIG} with ${config_nuttx_config}")
 
@@ -341,33 +316,14 @@
 
 		add_custom_target(
 			reconfigure_nuttx.${CONFIG} ALL
-			DEPENDS ${CMAKE_BINARY_DIR}/${CONFIG}.export
+			DEPENDS ${PX4_BINARY_DIR}/${CONFIG}.export
 			COMMAND cd ${nuttx_src}/nuttx
 			COMMAND ${MAKE} ${nuttx_src}/nuttx CONFIG_ARCH_BOARD=${CONFIG} oldconfig
 			COMMAND ${MAKE} ${nuttx_src}/nuttx CONFIG_ARCH_BOARD=${CONFIG} menuconfig
-			COMMAND ${CP} .config ${CMAKE_SOURCE_DIR}/nuttx-configs/${CONFIG}/${config_nuttx_config}/defconfig
+			COMMAND ${CP} .config ${PX4_SOURCE_DIR}/nuttx-configs/${CONFIG}/${config_nuttx_config}/defconfig
 			USES_TERMINAL
 			COMMENT "Configuring NuttX for ${CONFIG} with ${config_nuttx_config}")
 	endif()
-=======
-	# copy and export
-	file(RELATIVE_PATH nuttx_cp_src ${PX4_BINARY_DIR} ${PX4_SOURCE_DIR}/NuttX)
-	file(GLOB_RECURSE config_files ${PX4_SOURCE_DIR}/nuttx-configs/${CONFIG}/*)
-	add_custom_command(OUTPUT ${PX4_BINARY_DIR}/${CONFIG}.export
-		COMMAND ${MKDIR} -p ${nuttx_src}
-		COMMAND rsync -a --delete --exclude=.git ${nuttx_cp_src}/ ${CONFIG}/NuttX/
-		#COMMAND ${ECHO} Configuring NuttX for ${CONFIG}
-		COMMAND ${MAKE} --no-print-directory -C${nuttx_src}/nuttx -r --quiet distclean
-		COMMAND ${CP} -r ${PX4_SOURCE_DIR}/nuttx-configs/PX4_Warnings.mk ${nuttx_src}/nuttx/
-		COMMAND ${CP} -r ${PX4_SOURCE_DIR}/nuttx-configs/${CONFIG} ${nuttx_src}/nuttx/configs
-		COMMAND cd ${nuttx_src}/nuttx/tools && ./configure.sh ${CONFIG}/nsh && cd ..
-		#COMMAND ${ECHO} Exporting NuttX for ${CONFIG}
-		COMMAND ${MAKE} --no-print-directory --quiet -C ${nuttx_src}/nuttx -j${THREADS} -r CONFIG_ARCH_BOARD=${CONFIG} export > nuttx_build.log
-		COMMAND ${CP} -r ${nuttx_src}/nuttx/nuttx-export.zip ${PX4_BINARY_DIR}/${CONFIG}.export
-		DEPENDS ${config_files} ${DEPENDS}
-		WORKING_DIRECTORY ${PX4_BINARY_DIR}
-		COMMENT "Building NuttX for ${CONFIG}")
->>>>>>> ebce93f3
 
 	# extract
 	add_custom_command(OUTPUT nuttx_export_${CONFIG}.stamp
@@ -447,20 +403,12 @@
 		REQUIRED OUT ROOT
 		ARGN ${ARGN})
 
-<<<<<<< HEAD
 	set(romfs_used y PARENT_SCOPE)
-	set(romfs_temp_dir ${CMAKE_BINARY_DIR}/tmp/${ROOT})
-	set(romfs_src_dir ${CMAKE_SOURCE_DIR}/${ROOT})
-	set(romfs_autostart ${CMAKE_SOURCE_DIR}/Tools/px_process_airframes.py)
-	set(romfs_pruner ${CMAKE_SOURCE_DIR}/Tools/px_romfs_pruner.py)
-	set(bin_to_obj ${CMAKE_SOURCE_DIR}/cmake/nuttx/bin_to_obj.py)
-=======
 	set(romfs_temp_dir ${PX4_BINARY_DIR}/tmp/${ROOT})
 	set(romfs_src_dir ${PX4_SOURCE_DIR}/${ROOT})
 	set(romfs_autostart ${PX4_SOURCE_DIR}/Tools/px_process_airframes.py)
 	set(romfs_pruner ${PX4_SOURCE_DIR}/Tools/px_romfs_pruner.py)
 	set(bin_to_obj ${PX4_SOURCE_DIR}/cmake/nuttx/bin_to_obj.py)
->>>>>>> ebce93f3
 	set(extras_dir ${CMAKE_CURRENT_BINARY_DIR}/extras)
 
 	file(GLOB_RECURSE romfs_src_files ${romfs_src_dir} ${romfs_src_dir}/*)
@@ -562,12 +510,8 @@
 		LINK_DIRS ${LINK_DIRS}
 		DEFINITIONS ${DEFINITIONS})
 
-<<<<<<< HEAD
-	set(nuttx_export_root ${CMAKE_BINARY_DIR}/${BOARD}/NuttX)
+	set(nuttx_export_root ${PX4_BINARY_DIR}/${BOARD}/NuttX)
 	set(nuttx_export_dir ${nuttx_export_root}/nuttx-export)
-=======
-	set(nuttx_export_dir ${PX4_BINARY_DIR}/${BOARD}/NuttX/nuttx-export)
->>>>>>> ebce93f3
 	set(added_include_dirs
 		${nuttx_export_dir}/include
 		${nuttx_export_dir}/include/cxx
