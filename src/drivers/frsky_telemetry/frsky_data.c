--- conflicted
+++ resolved
@@ -93,18 +93,10 @@
 
 static struct battery_status_s *battery_status;
 static struct vehicle_global_position_s *global_pos;
-<<<<<<< HEAD
-static struct vehicle_status_s *vehicle_status;
-=======
->>>>>>> 18176ea7
 static struct sensor_combined_s *sensor_combined;
 
 static int battery_status_sub = -1;
 static int vehicle_global_position_sub = -1;
-<<<<<<< HEAD
-static int vehicle_status_sub = -1;
-=======
->>>>>>> 18176ea7
 static int sensor_sub = -1;
 
 /**
@@ -115,23 +107,13 @@
 	battery_status = malloc(sizeof(struct battery_status_s));
 	global_pos = malloc(sizeof(struct vehicle_global_position_s));
 	sensor_combined = malloc(sizeof(struct sensor_combined_s));
-<<<<<<< HEAD
-	vehicle_status = malloc(sizeof(struct vehicle_status_s));
-
-	if (battery_status == NULL || global_pos == NULL || sensor_combined == NULL || vehicle_status) {
-=======
 
 	if (battery_status == NULL || global_pos == NULL || sensor_combined == NULL) {
->>>>>>> 18176ea7
 		return false;
 	}
 
 	battery_status_sub = orb_subscribe(ORB_ID(battery_status));
 	vehicle_global_position_sub = orb_subscribe(ORB_ID(vehicle_global_position));
-<<<<<<< HEAD
-	vehicle_status_sub = orb_subscribe(ORB_ID(vehicle_status));
-=======
->>>>>>> 18176ea7
 	sensor_sub = orb_subscribe(ORB_ID(sensor_combined));
 	return true;
 }
@@ -141,10 +123,6 @@
 	free(battery_status);
 	free(global_pos);
 	free(sensor_combined);
-<<<<<<< HEAD
-	free(vehicle_status);
-=======
->>>>>>> 18176ea7
 }
 
 /**
@@ -217,16 +195,6 @@
 	if (updated) {
 		orb_copy(ORB_ID(vehicle_global_position), vehicle_global_position_sub, global_pos);
 	}
-<<<<<<< HEAD
-
-	/* get a local copy of the vehicle status data */
-	orb_check(vehicle_status_sub, &updated);
-
-	if (updated) {
-		orb_copy(ORB_ID(vehicle_status), vehicle_status_sub, vehicle_status);
-	}
-=======
->>>>>>> 18176ea7
 }
 
 /**
