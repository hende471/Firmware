/****************************************************************************
 *
 *   Copyright (C) 2015 Mark Charlebois. All rights reserved.
 *   Author: @author Mark Charlebois <charlebm#gmail.com>
 *
 * Redistribution and use in source and binary forms, with or without
 * modification, are permitted provided that the following conditions
 * are met:
 *
 * 1. Redistributions of source code must retain the above copyright
 *    notice, this list of conditions and the following disclaimer.
 * 2. Redistributions in binary form must reproduce the above copyright
 *    notice, this list of conditions and the following disclaimer in
 *    the documentation and/or other materials provided with the
 *    distribution.
 * 3. Neither the name PX4 nor the names of its contributors may be
 *    used to endorse or promote products derived from this software
 *    without specific prior written permission.
 *
 * THIS SOFTWARE IS PROVIDED BY THE COPYRIGHT HOLDERS AND CONTRIBUTORS
 * "AS IS" AND ANY EXPRESS OR IMPLIED WARRANTIES, INCLUDING, BUT NOT
 * LIMITED TO, THE IMPLIED WARRANTIES OF MERCHANTABILITY AND FITNESS
 * FOR A PARTICULAR PURPOSE ARE DISCLAIMED. IN NO EVENT SHALL THE
 * COPYRIGHT OWNER OR CONTRIBUTORS BE LIABLE FOR ANY DIRECT, INDIRECT,
 * INCIDENTAL, SPECIAL, EXEMPLARY, OR CONSEQUENTIAL DAMAGES (INCLUDING,
 * BUT NOT LIMITED TO, PROCUREMENT OF SUBSTITUTE GOODS OR SERVICES; LOSS
 * OF USE, DATA, OR PROFITS; OR BUSINESS INTERRUPTION) HOWEVER CAUSED
 * AND ON ANY THEORY OF LIABILITY, WHETHER IN CONTRACT, STRICT
 * LIABILITY, OR TORT (INCLUDING NEGLIGENCE OR OTHERWISE) ARISING IN
 * ANY WAY OUT OF THE USE OF THIS SOFTWARE, EVEN IF ADVISED OF THE
 * POSSIBILITY OF SUCH DAMAGE.
 *
 ****************************************************************************/

/**
 * @file px4_posix_tasks.c
 * Implementation of existing task API for Linux
 */

#include <px4_log.h>
#include <px4_defines.h>
#include <unistd.h>
#include <stdio.h>
#include <stdlib.h>
#include <errno.h>
#include <stdbool.h>
#include <signal.h>
#include <fcntl.h>
#include <sched.h>
#include <unistd.h>
#include <string.h>
#include <pthread.h>
#include <limits.h>

#include <sys/stat.h>
#include <sys/types.h>
#include <string>

#include <px4_tasks.h>
#include <px4_posix.h>

#define MAX_CMD_LEN 100

#define PX4_MAX_TASKS 50
#define SHELL_TASK_ID (PX4_MAX_TASKS+1)

pthread_t _shell_task_id = 0;
pthread_mutex_t task_mutex = PTHREAD_MUTEX_INITIALIZER;

struct task_entry {
	pthread_t pid;
	std::string name;
	bool isused;
	task_entry() : isused(false) {}
};

static task_entry taskmap[PX4_MAX_TASKS] = {};

typedef struct {
	px4_main_t entry;
	const char *name;
	int argc;
	char *argv[];
	// strings are allocated after the
} pthdata_t;

static void *entry_adapter(void *ptr)
{
	pthdata_t *data = (pthdata_t *) ptr;

	int rv;
	// set the threads name
#ifdef __PX4_DARWIN
	rv = pthread_setname_np(data->name);
#else
	rv = pthread_setname_np(pthread_self(), data->name);
#endif

	if (rv) {
		PX4_ERR("px4_task_spawn_cmd: failed to set name of thread %d %d\n", rv, errno);
	}

	data->entry(data->argc, data->argv);
	free(ptr);
	PX4_DEBUG("Before px4_task_exit");
	px4_task_exit(0);
	PX4_DEBUG("After px4_task_exit");

	return NULL;
}

void
px4_systemreset(bool to_bootloader)
{
	PX4_WARN("Called px4_system_reset");
	exit(0);
}

px4_task_t px4_task_spawn_cmd(const char *name, int scheduler, int priority, int stack_size, px4_main_t entry,
			      char *const argv[])
{

	int rv;
	int argc = 0;
	int i;
	unsigned int len = 0;
	unsigned long offset;
	unsigned long structsize;
	char *p = (char *)argv;

	pthread_attr_t attr;
	struct sched_param param = {};

	// Calculate argc
	while (p != (char *)0) {
		p = argv[argc];

		if (p == (char *)0) {
			break;
		}

		++argc;
		len += strlen(p) + 1;
	}

	structsize = sizeof(pthdata_t) + (argc + 1) * sizeof(char *);

	// not safe to pass stack data to the thread creation
	pthdata_t *taskdata = (pthdata_t *)malloc(structsize + len);
	memset(taskdata, 0, structsize + len);
	offset = ((unsigned long)taskdata) + structsize;

	taskdata->name = name;
	taskdata->entry = entry;
	taskdata->argc = argc;

	for (i = 0; i < argc; i++) {
		PX4_DEBUG("arg %d %s\n", i, argv[i]);
		taskdata->argv[i] = (char *)offset;
		strcpy((char *)offset, argv[i]);
		offset += strlen(argv[i]) + 1;
	}

	// Must add NULL at end of argv
	taskdata->argv[argc] = (char *)0;

	PX4_DEBUG("starting task %s", name);

	rv = pthread_attr_init(&attr);

	if (rv != 0) {
		PX4_WARN("px4_task_spawn_cmd: failed to init thread attrs");
		free(taskdata);
		return (rv < 0) ? rv : -rv;
	}

#ifndef __PX4_DARWIN

	if (stack_size < PTHREAD_STACK_MIN) {
		stack_size = PTHREAD_STACK_MIN;
	}

	rv = pthread_attr_setstacksize(&attr, stack_size);

	if (rv != 0) {
		PX4_ERR("pthread_attr_setstacksize to %d returned error (%d)", stack_size, rv);
<<<<<<< HEAD
=======
		free(taskdata);
>>>>>>> 18176ea7
		return (rv < 0) ? rv : -rv;
	}

#endif

	rv = pthread_attr_setinheritsched(&attr, PTHREAD_EXPLICIT_SCHED);

	if (rv != 0) {
		PX4_WARN("px4_task_spawn_cmd: failed to set inherit sched");
		free(taskdata);
		return (rv < 0) ? rv : -rv;
	}

	rv = pthread_attr_setschedpolicy(&attr, scheduler);

	if (rv != 0) {
		PX4_WARN("px4_task_spawn_cmd: failed to set sched policy");
		free(taskdata);
		return (rv < 0) ? rv : -rv;
	}

	param.sched_priority = priority;

	rv = pthread_attr_setschedparam(&attr, &param);

	if (rv != 0) {
		PX4_WARN("px4_task_spawn_cmd: failed to set sched param");
		free(taskdata);
		return (rv < 0) ? rv : -rv;
	}

	pthread_mutex_lock(&task_mutex);

	int taskid = 0;

	for (i = 0; i < PX4_MAX_TASKS; ++i) {
		if (taskmap[i].isused == false) {
			taskmap[i].name = name;
			taskmap[i].isused = true;
			taskid = i;
			break;
		}
	}

	rv = pthread_create(&taskmap[taskid].pid, &attr, &entry_adapter, (void *) taskdata);

	if (rv != 0) {

		if (rv == EPERM) {
			//printf("WARNING: NOT RUNING AS ROOT, UNABLE TO RUN REALTIME THREADS\n");
			rv = pthread_create(&taskmap[taskid].pid, NULL, &entry_adapter, (void *) taskdata);

			if (rv != 0) {
				PX4_ERR("px4_task_spawn_cmd: failed to create thread %d %d\n", rv, errno);
				taskmap[taskid].isused = false;
<<<<<<< HEAD
=======
				pthread_mutex_unlock(&task_mutex);
				free(taskdata);
>>>>>>> 18176ea7
				return (rv < 0) ? rv : -rv;
			}

		} else {
			pthread_mutex_unlock(&task_mutex);
			free(taskdata);
			return (rv < 0) ? rv : -rv;
		}
	}

	pthread_mutex_unlock(&task_mutex);

	if (i >= PX4_MAX_TASKS) {
		return -ENOSPC;
	}

	return i;
}

int px4_task_delete(px4_task_t id)
{
	int rv = 0;
	pthread_t pid;
	PX4_DEBUG("Called px4_task_delete");

	if (id < PX4_MAX_TASKS && taskmap[id].isused) {
		pid = taskmap[id].pid;

	} else {
		return -EINVAL;
	}

	pthread_mutex_lock(&task_mutex);

	// If current thread then exit, otherwise cancel
	if (pthread_self() == pid) {
		taskmap[id].isused = false;
		pthread_mutex_unlock(&task_mutex);
		pthread_exit(0);

	} else {
		rv = pthread_cancel(pid);
	}

	taskmap[id].isused = false;
	pthread_mutex_unlock(&task_mutex);

	return rv;
}

void px4_task_exit(int ret)
{
	int i;
	pthread_t pid = pthread_self();

	// Get pthread ID from the opaque ID
	for (i = 0; i < PX4_MAX_TASKS; ++i) {
		if (taskmap[i].pid == pid) {
			pthread_mutex_lock(&task_mutex);
			taskmap[i].isused = false;
			break;
		}
	}

	if (i >= PX4_MAX_TASKS)  {
		PX4_ERR("px4_task_exit: self task not found!");

	} else {
		PX4_DEBUG("px4_task_exit: %s", taskmap[i].name.c_str());
	}

	pthread_mutex_unlock(&task_mutex);

	pthread_exit((void *)(unsigned long)ret);
}

int px4_task_kill(px4_task_t id, int sig)
{
	int rv = 0;
	pthread_t pid;
	PX4_DEBUG("Called px4_task_kill %d", sig);

	if (id < PX4_MAX_TASKS && taskmap[id].isused && taskmap[id].pid != 0) {
		pthread_mutex_lock(&task_mutex);
		pid = taskmap[id].pid;
		pthread_mutex_unlock(&task_mutex);

	} else {
		return -EINVAL;
	}

	// If current thread then exit, otherwise cancel
	rv = pthread_kill(pid, sig);

	return rv;
}

void px4_show_tasks()
{
	int idx;
	int count = 0;

	PX4_INFO("Active Tasks:");

	for (idx = 0; idx < PX4_MAX_TASKS; idx++) {
		if (taskmap[idx].isused) {
			PX4_INFO("   %-10s %lu", taskmap[idx].name.c_str(), (unsigned long)taskmap[idx].pid);
			count++;
		}
	}

	if (count == 0) {
		PX4_INFO("   No running tasks");
	}

}

bool px4_task_is_running(const char *taskname)
{
	int idx;

	for (idx = 0; idx < PX4_MAX_TASKS; idx++) {
		if (taskmap[idx].isused && (strcmp(taskmap[idx].name.c_str(), taskname) == 0)) {
			return true;
		}
	}

	return false;
}
__BEGIN_DECLS

unsigned long px4_getpid()
{
	return (unsigned long)pthread_self();
}

const char *getprogname();
const char *getprogname()
{
	pthread_t pid = pthread_self();

	for (int i = 0; i < PX4_MAX_TASKS; i++) {
		if (taskmap[i].isused && taskmap[i].pid == pid) {
			pthread_mutex_lock(&task_mutex);
			return taskmap[i].name.c_str();
			pthread_mutex_unlock(&task_mutex);
		}
	}

	return "Unknown App";
}

int px4_prctl(int option, const char *arg2, unsigned pid)
{
	int rv;

	switch (option) {
	case PR_SET_NAME:
		// set the threads name
#ifdef __PX4_DARWIN
		rv = pthread_setname_np(arg2);
#else
		rv = pthread_setname_np(pthread_self(), arg2);
#endif
		break;

	default:
		rv = -1;
		PX4_WARN("FAILED SETTING TASK NAME");
		break;
	}

	return rv;
}

__END_DECLS<|MERGE_RESOLUTION|>--- conflicted
+++ resolved
@@ -184,10 +184,7 @@
 
 	if (rv != 0) {
 		PX4_ERR("pthread_attr_setstacksize to %d returned error (%d)", stack_size, rv);
-<<<<<<< HEAD
-=======
 		free(taskdata);
->>>>>>> 18176ea7
 		return (rv < 0) ? rv : -rv;
 	}
 
@@ -243,11 +240,8 @@
 			if (rv != 0) {
 				PX4_ERR("px4_task_spawn_cmd: failed to create thread %d %d\n", rv, errno);
 				taskmap[taskid].isused = false;
-<<<<<<< HEAD
-=======
 				pthread_mutex_unlock(&task_mutex);
 				free(taskdata);
->>>>>>> 18176ea7
 				return (rv < 0) ? rv : -rv;
 			}
 
