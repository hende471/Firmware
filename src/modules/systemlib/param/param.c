--- conflicted
+++ resolved
@@ -68,19 +68,11 @@
 # include "uORB/topics/parameter_update.h"
 #endif
 
-<<<<<<< HEAD
-#if defined(FLASH_BASED_PARAMS)
-# include "systemlib/flashparams/flashparams.h"
-#endif
-
-#include "px4_parameters.h"
-=======
 #if !defined(FLASH_BASED_PARAMS)
 #  define FLASH_PARAMS_EXPOSE
 #else
 #  include "systemlib/flashparams/flashparams.h"
 #endif
->>>>>>> 815c3672
 
 #include "px4_parameters.h"
 #include <crc32.h>
@@ -257,16 +249,10 @@
 param_notify_changes(bool is_saved)
 {
 #if !defined(PARAM_NO_ORB)
-<<<<<<< HEAD
-	struct parameter_update_s pup;
-	pup.timestamp = hrt_absolute_time();
-	pup.saved = is_saved;
-=======
 	struct parameter_update_s pup = {
 		.timestamp = hrt_absolute_time(),
 		.saved = is_saved
 	};
->>>>>>> 815c3672
 
 	/*
 	 * If we don't have a handle to our topic, create one now; otherwise
@@ -616,25 +602,15 @@
 }
 
 #if defined(FLASH_BASED_PARAMS)
-<<<<<<< HEAD
-int param_set_external(param_t param, const void *val, bool mark_saved, bool notify_changes)
-{
-	return param_set_internal(param, val, mark_saved, notify_changes, false);
-=======
 int param_set_external(param_t param, const void *val, bool mark_saved, bool notify_changes, bool is_saved)
 {
 	return param_set_internal(param, val, mark_saved, notify_changes, is_saved);
->>>>>>> 815c3672
 }
 
 const void *param_get_value_ptr_external(param_t param)
 {
 	return param_get_value_ptr(param);
 }
-<<<<<<< HEAD
-=======
-
->>>>>>> 815c3672
 #endif
 
 int
@@ -817,11 +793,6 @@
 #else
 	res = flash_param_save();
 #endif
-<<<<<<< HEAD
-
-=======
->>>>>>> 815c3672
-
 	return res;
 }
 
