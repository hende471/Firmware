/****************************************************************************
 *
 *   Copyright (c) 2013-2015 PX4 Development Team. All rights reserved.
 *
 * Redistribution and use in source and binary forms, with or without
 * modification, are permitted provided that the following conditions
 * are met:
 *
 * 1. Redistributions of source code must retain the above copyright
 *    notice, this list of conditions and the following disclaimer.
 * 2. Redistributions in binary form must reproduce the above copyright
 *    notice, this list of conditions and the following disclaimer in
 *    the documentation and/or other materials provided with the
 *    distribution.
 * 3. Neither the name PX4 nor the names of its contributors may be
 *    used to endorse or promote products derived from this software
 *    without specific prior written permission.
 *
 * THIS SOFTWARE IS PROVIDED BY THE COPYRIGHT HOLDERS AND CONTRIBUTORS
 * "AS IS" AND ANY EXPRESS OR IMPLIED WARRANTIES, INCLUDING, BUT NOT
 * LIMITED TO, THE IMPLIED WARRANTIES OF MERCHANTABILITY AND FITNESS
 * FOR A PARTICULAR PURPOSE ARE DISCLAIMED. IN NO EVENT SHALL THE
 * COPYRIGHT OWNER OR CONTRIBUTORS BE LIABLE FOR ANY DIRECT, INDIRECT,
 * INCIDENTAL, SPECIAL, EXEMPLARY, OR CONSEQUENTIAL DAMAGES (INCLUDING,
 * BUT NOT LIMITED TO, PROCUREMENT OF SUBSTITUTE GOODS OR SERVICES; LOSS
 * OF USE, DATA, OR PROFITS; OR BUSINESS INTERRUPTION) HOWEVER CAUSED
 * AND ON ANY THEORY OF LIABILITY, WHETHER IN CONTRACT, STRICT
 * LIABILITY, OR TORT (INCLUDING NEGLIGENCE OR OTHERWISE) ARISING IN
 * ANY WAY OUT OF THE USE OF THIS SOFTWARE, EVEN IF ADVISED OF THE
 * POSSIBILITY OF SUCH DAMAGE.
 *
 ****************************************************************************/

/**
 * @file accelerometer_calibration.cpp
 *
 * Implementation of accelerometer calibration.
 *
 * Transform acceleration vector to true orientation, scale and offset
 *
 * ===== Model =====
 * accel_corr = accel_T * (accel_raw - accel_offs)
 *
 * accel_corr[3] - fully corrected acceleration vector in body frame
 * accel_T[3][3] - accelerometers transform matrix, rotation and scaling transform
 * accel_raw[3]  - raw acceleration vector
 * accel_offs[3] - acceleration offset vector
 *
 * ===== Calibration =====
 *
 * Reference vectors
 * accel_corr_ref[6][3] = [  g  0  0 ]     // nose up
 *                        | -g  0  0 |     // nose down
 *                        |  0  g  0 |     // left side down
 *                        |  0 -g  0 |     // right side down
 *                        |  0  0  g |     // on back
 *                        [  0  0 -g ]     // level
 * accel_raw_ref[6][3]
 *
 * accel_corr_ref[i] = accel_T * (accel_raw_ref[i] - accel_offs), i = 0...5
 *
 * 6 reference vectors * 3 axes = 18 equations
 * 9 (accel_T) + 3 (accel_offs) = 12 unknown constants
 *
 * Find accel_offs
 *
 * accel_offs[i] = (accel_raw_ref[i*2][i] + accel_raw_ref[i*2+1][i]) / 2
 *
 * Find accel_T
 *
 * 9 unknown constants
 * need 9 equations -> use 3 of 6 measurements -> 3 * 3 = 9 equations
 *
 * accel_corr_ref[i*2] = accel_T * (accel_raw_ref[i*2] - accel_offs), i = 0...2
 *
 * Solve separate system for each row of accel_T:
 *
 * accel_corr_ref[j*2][i] = accel_T[i] * (accel_raw_ref[j*2] - accel_offs), j = 0...2
 *
 * A * x = b
 *
 * x = [ accel_T[0][i] ]
 *     | accel_T[1][i] |
 *     [ accel_T[2][i] ]
 *
 * b = [ accel_corr_ref[0][i] ]	// One measurement per side is enough
 *     | accel_corr_ref[2][i] |
 *     [ accel_corr_ref[4][i] ]
 *
 * a[i][j] = accel_raw_ref[i][j] - accel_offs[j], i = 0;2;4, j = 0...2
 *
 * Matrix A is common for all three systems:
 * A = [ a[0][0]  a[0][1]  a[0][2] ]
 *     | a[2][0]  a[2][1]  a[2][2] |
 *     [ a[4][0]  a[4][1]  a[4][2] ]
 *
 * x = A^-1 * b
 *
 * accel_T = A^-1 * g
 * g = 9.80665
 *
 * ===== Rotation =====
 *
 * Calibrating using model:
 * accel_corr = accel_T_r * (rot * accel_raw - accel_offs_r)
 *
 * Actual correction:
 * accel_corr = rot * accel_T * (accel_raw - accel_offs)
 *
 * Known: accel_T_r, accel_offs_r, rot
 * Unknown: accel_T, accel_offs
 *
 * Solution:
 * accel_T_r * (rot * accel_raw - accel_offs_r) = rot * accel_T * (accel_raw - accel_offs)
 * rot^-1 * accel_T_r * (rot * accel_raw - accel_offs_r) = accel_T * (accel_raw - accel_offs)
 * rot^-1 * accel_T_r * rot * accel_raw - rot^-1 * accel_T_r * accel_offs_r = accel_T * accel_raw - accel_T * accel_offs)
 * => accel_T = rot^-1 * accel_T_r * rot
 * => accel_offs = rot^-1 * accel_offs_r
 *
 * @author Anton Babushkin <anton.babushkin@me.com>
 */

// FIXME: Can some of these headers move out with detect_ move?

#include "accelerometer_calibration.h"
#include "calibration_messages.h"
#include "calibration_routines.h"
#include "commander_helper.h"

#include <px4_posix.h>
#include <px4_time.h>
#include <unistd.h>
#include <stdio.h>
#include <poll.h>
#include <fcntl.h>
//#include <sys/prctl.h>
#include <math.h>
#include <poll.h>
#include <float.h>
#include <mathlib/mathlib.h>
#include <string.h>
#include <drivers/drv_hrt.h>
#include <drivers/drv_accel.h>
#include <geo/geo.h>
#include <conversion/rotation.h>
#include <systemlib/param/param.h>
#include <systemlib/err.h>
#include <mavlink/mavlink_log.h>
#include <uORB/topics/vehicle_attitude.h>

/* oddly, ERROR is not defined for c++ */
#ifdef ERROR
# undef ERROR
#endif
static const int ERROR = -1;

static const char *sensor_name = "accel";

calibrate_return do_accel_calibration_measurements(int mavlink_fd, float (&accel_offs)[max_accel_sens][3], float (&accel_T)[max_accel_sens][3][3], unsigned *active_sensors);
calibrate_return read_accelerometer_avg(int (&subs)[max_accel_sens], float (&accel_avg)[max_accel_sens][detect_orientation_side_count][3], unsigned orient, unsigned samples_num);
int mat_invert3(float src[3][3], float dst[3][3]);
calibrate_return calculate_calibration_values(unsigned sensor, float (&accel_ref)[max_accel_sens][detect_orientation_side_count][3], float (&accel_T)[max_accel_sens][3][3], float (&accel_offs)[max_accel_sens][3], float g);

/// Data passed to calibration worker routine
typedef struct  {
	int		mavlink_fd;
	unsigned	done_count;
	int		subs[max_accel_sens];
	float		accel_ref[max_accel_sens][detect_orientation_side_count][3];
} accel_worker_data_t;

int do_accel_calibration(int mavlink_fd)
{
	int fd;
	int32_t device_id[max_accel_sens];

	mavlink_and_console_log_info(mavlink_fd, CAL_QGC_STARTED_MSG, sensor_name);

	struct accel_scale accel_scale = {
		0.0f,
		1.0f,
		0.0f,
		1.0f,
		0.0f,
		1.0f,
	};

	int res = OK;

	char str[30];

	/* reset all sensors */
	for (unsigned s = 0; s < max_accel_sens; s++) {
		sprintf(str, "%s%u", ACCEL_BASE_DEVICE_PATH, s);
		/* reset all offsets to zero and all scales to one */
		fd = px4_open(str, 0);

		if (fd < 0) {
			continue;
		}

		device_id[s] = px4_ioctl(fd, DEVIOCGDEVICEID, 0);

		res = px4_ioctl(fd, ACCELIOCSSCALE, (long unsigned int)&accel_scale);
		px4_close(fd);

		if (res != OK) {
			mavlink_and_console_log_critical(mavlink_fd, CAL_ERROR_RESET_CAL_MSG, s);
		}
	}

	float accel_offs[max_accel_sens][3];
	float accel_T[max_accel_sens][3][3];
	unsigned active_sensors;

	/* measure and calculate offsets & scales */
	if (res == OK) {
		calibrate_return cal_return = do_accel_calibration_measurements(mavlink_fd, accel_offs, accel_T, &active_sensors);
		if (cal_return == calibrate_return_cancelled) {
			// Cancel message already displayed, nothing left to do
			return ERROR;
		} else if (cal_return == calibrate_return_ok) {
			res = OK;
		} else {
			res = ERROR;
		}
	}

	if (res != OK) {
		if (active_sensors == 0) {
			mavlink_and_console_log_critical(mavlink_fd, CAL_ERROR_SENSOR_MSG);
		}
		return ERROR;
	}

	/* measurements completed successfully, rotate calibration values */
	param_t board_rotation_h = param_find("SENS_BOARD_ROT");
	int32_t board_rotation_int;
	param_get(board_rotation_h, &(board_rotation_int));
	enum Rotation board_rotation_id = (enum Rotation)board_rotation_int;
	math::Matrix<3, 3> board_rotation;
	get_rot_matrix(board_rotation_id, &board_rotation);
	math::Matrix<3, 3> board_rotation_t = board_rotation.transposed();

	for (unsigned i = 0; i < active_sensors; i++) {

		/* handle individual sensors, one by one */
		math::Vector<3> accel_offs_vec(accel_offs[i]);
		math::Vector<3> accel_offs_rotated = board_rotation_t * accel_offs_vec;
		math::Matrix<3, 3> accel_T_mat(accel_T[i]);
		math::Matrix<3, 3> accel_T_rotated = board_rotation_t * accel_T_mat * board_rotation;

		accel_scale.x_offset = accel_offs_rotated(0);
		accel_scale.x_scale = accel_T_rotated(0, 0);
		accel_scale.y_offset = accel_offs_rotated(1);
		accel_scale.y_scale = accel_T_rotated(1, 1);
		accel_scale.z_offset = accel_offs_rotated(2);
		accel_scale.z_scale = accel_T_rotated(2, 2);
		
		bool failed = false;

		/* set parameters */
		(void)sprintf(str, "CAL_ACC%u_XOFF", i);
		failed |= (OK != param_set_no_notification(param_find(str), &(accel_scale.x_offset)));
		(void)sprintf(str, "CAL_ACC%u_YOFF", i);
		failed |= (OK != param_set_no_notification(param_find(str), &(accel_scale.y_offset)));
		(void)sprintf(str, "CAL_ACC%u_ZOFF", i);
		failed |= (OK != param_set_no_notification(param_find(str), &(accel_scale.z_offset)));
		(void)sprintf(str, "CAL_ACC%u_XSCALE", i);
		failed |= (OK != param_set_no_notification(param_find(str), &(accel_scale.x_scale)));
		(void)sprintf(str, "CAL_ACC%u_YSCALE", i);
		failed |= (OK != param_set_no_notification(param_find(str), &(accel_scale.y_scale)));
		(void)sprintf(str, "CAL_ACC%u_ZSCALE", i);
		failed |= (OK != param_set_no_notification(param_find(str), &(accel_scale.z_scale)));
		(void)sprintf(str, "CAL_ACC%u_ID", i);
		failed |= (OK != param_set_no_notification(param_find(str), &(device_id[i])));
		
		if (failed) {
			mavlink_and_console_log_critical(mavlink_fd, CAL_ERROR_SET_PARAMS_MSG, i);
			return ERROR;
		}

		sprintf(str, "%s%u", ACCEL_BASE_DEVICE_PATH, i);
		fd = px4_open(str, 0);

		if (fd < 0) {
			mavlink_and_console_log_critical(mavlink_fd, CAL_QGC_FAILED_MSG, "sensor does not exist");
			res = ERROR;
		} else {
			res = px4_ioctl(fd, ACCELIOCSSCALE, (long unsigned int)&accel_scale);
			px4_close(fd);
		}

		if (res != OK) {
			mavlink_and_console_log_critical(mavlink_fd, CAL_ERROR_APPLY_CAL_MSG, i);
		}
	}

	if (res == OK) {
		/* auto-save to EEPROM */
		res = param_save_default();

		if (res != OK) {
			mavlink_and_console_log_critical(mavlink_fd, CAL_ERROR_SAVE_PARAMS_MSG);
		}

		/* if there is a any preflight-check system response, let the barrage of messages through */
		usleep(200000);

		mavlink_and_console_log_info(mavlink_fd, CAL_QGC_DONE_MSG, sensor_name);

	} else {
		mavlink_and_console_log_critical(mavlink_fd, CAL_QGC_FAILED_MSG, sensor_name);
	}
	
	/* give this message enough time to propagate */
	usleep(600000);

	return res;
}

static calibrate_return accel_calibration_worker(detect_orientation_return orientation, int cancel_sub, void* data)
{
	const unsigned samples_num = 3000;
	accel_worker_data_t* worker_data = (accel_worker_data_t*)(data);
	
	mavlink_and_console_log_info(worker_data->mavlink_fd, "[cal] Hold still, measuring %s side", detect_orientation_str(orientation));
	
	read_accelerometer_avg(worker_data->subs, worker_data->accel_ref, orientation, samples_num);
	
	mavlink_and_console_log_info(worker_data->mavlink_fd, "[cal] %s side result: [%8.4f %8.4f %8.4f]", detect_orientation_str(orientation),
				     (double)worker_data->accel_ref[0][orientation][0],
				     (double)worker_data->accel_ref[0][orientation][1],
				     (double)worker_data->accel_ref[0][orientation][2]);
	
	worker_data->done_count++;
	mavlink_and_console_log_info(worker_data->mavlink_fd, CAL_QGC_PROGRESS_MSG, 17 * worker_data->done_count);
	
	return calibrate_return_ok;
}

calibrate_return do_accel_calibration_measurements(int mavlink_fd, float (&accel_offs)[max_accel_sens][3], float (&accel_T)[max_accel_sens][3][3], unsigned *active_sensors)
{
	calibrate_return result = calibrate_return_ok;
	
	*active_sensors = 0;
	
	accel_worker_data_t worker_data;
	
	worker_data.mavlink_fd = mavlink_fd;
	worker_data.done_count = 0;

	bool data_collected[detect_orientation_side_count] = { false, false, false, false, false, false };

	// Initialize subs to error condition so we know which ones are open and which are not
	for (size_t i=0; i<max_accel_sens; i++) {
		worker_data.subs[i] = -1;
	}

	uint64_t timestamps[max_accel_sens];

	for (unsigned i = 0; i < max_accel_sens; i++) {
		worker_data.subs[i] = orb_subscribe_multi(ORB_ID(sensor_accel), i);
		if (worker_data.subs[i] < 0) {
			result = calibrate_return_error;
			break;
		}
		
		/* store initial timestamp - used to infer which sensors are active */
		struct accel_report arp = {};
		(void)orb_copy(ORB_ID(sensor_accel), worker_data.subs[i], &arp);
		timestamps[i] = arp.timestamp;
	}

	if (result == calibrate_return_ok) {
		int cancel_sub = calibrate_cancel_subscribe();
		result = calibrate_from_orientation(mavlink_fd, cancel_sub, data_collected, accel_calibration_worker, &worker_data, false /* normal still */);
		calibrate_cancel_unsubscribe(cancel_sub);
	}

	/* close all subscriptions */
	for (unsigned i = 0; i < max_accel_sens; i++) {
		if (worker_data.subs[i] >= 0) {
			/* figure out which sensors were active */
			struct accel_report arp = {};
			(void)orb_copy(ORB_ID(sensor_accel), worker_data.subs[i], &arp);
			if (arp.timestamp != 0 && timestamps[i] != arp.timestamp) {
				(*active_sensors)++;
			}
			px4_close(worker_data.subs[i]);
		}
	}

	if (result == calibrate_return_ok) {
		/* calculate offsets and transform matrix */
		for (unsigned i = 0; i < (*active_sensors); i++) {
			result = calculate_calibration_values(i, worker_data.accel_ref, accel_T, accel_offs, CONSTANTS_ONE_G);

			if (result != calibrate_return_ok) {
				mavlink_and_console_log_critical(mavlink_fd, "[cal] ERROR: calibration calculation error");
				break;
			}
		}
	}

	return result;
}

/*
 * Read specified number of accelerometer samples, calculate average and dispersion.
 */
calibrate_return read_accelerometer_avg(int (&subs)[max_accel_sens], float (&accel_avg)[max_accel_sens][detect_orientation_side_count][3], unsigned orient, unsigned samples_num)
{
	/* get total sensor board rotation matrix */
	param_t board_rotation_h = param_find("SENS_BOARD_ROT");
	param_t board_offset_x = param_find("SENS_BOARD_X_OFF");
	param_t board_offset_y = param_find("SENS_BOARD_Y_OFF");
	param_t board_offset_z = param_find("SENS_BOARD_Z_OFF");

	float board_offset[3];
	param_get(board_offset_x, &board_offset[0]);
	param_get(board_offset_y, &board_offset[1]);
	param_get(board_offset_z, &board_offset[2]);

	math::Matrix<3, 3> board_rotation_offset;
	board_rotation_offset.from_euler(M_DEG_TO_RAD_F * board_offset[0],
			M_DEG_TO_RAD_F * board_offset[1],
			M_DEG_TO_RAD_F * board_offset[2]);

	int32_t board_rotation_int;
	param_get(board_rotation_h, &(board_rotation_int));
	enum Rotation board_rotation_id = (enum Rotation)board_rotation_int;
	math::Matrix<3, 3> board_rotation;
	get_rot_matrix(board_rotation_id, &board_rotation);

	/* combine board rotation with offset rotation */
	board_rotation = board_rotation_offset * board_rotation;

	px4_pollfd_struct_t fds[max_accel_sens];

	for (unsigned i = 0; i < max_accel_sens; i++) {
		fds[i].fd = subs[i];
		fds[i].events = POLLIN;
	}

	unsigned counts[max_accel_sens] = { 0 };
	float accel_sum[max_accel_sens][3];
	memset(accel_sum, 0, sizeof(accel_sum));

	unsigned errcount = 0;

	/* use the first sensor to pace the readout, but do per-sensor counts */
	while (counts[0] < samples_num) {
		int poll_ret = px4_poll(&fds[0], max_accel_sens, 1000);

		if (poll_ret > 0) {

			for (unsigned s = 0; s < max_accel_sens; s++) {
				bool changed;
				orb_check(subs[s], &changed);

				if (changed) {

					struct accel_report arp;
					orb_copy(ORB_ID(sensor_accel), subs[s], &arp);

					accel_sum[s][0] += arp.x;
					accel_sum[s][1] += arp.y;
					accel_sum[s][2] += arp.z;

					counts[s]++;
				}
			}

		} else {
			errcount++;
			continue;
		}

		if (errcount > samples_num / 10) {
			return calibrate_return_error;
		}
	}

	// rotate sensor measurements from body frame into sensor frame using board rotation matrix
	for (unsigned i = 0; i < max_accel_sens; i++) {
		math::Vector<3> accel_sum_vec(&accel_sum[i][0]);
		accel_sum_vec = board_rotation * accel_sum_vec;
		memcpy(&accel_sum[i][0], &accel_sum_vec.data[0], sizeof(accel_sum[i]));
	}

	for (unsigned s = 0; s < max_accel_sens; s++) {
		for (unsigned i = 0; i < 3; i++) {
			accel_avg[s][orient][i] = accel_sum[s][i] / counts[s];
		}
	}

	return calibrate_return_ok;
}

int mat_invert3(float src[3][3], float dst[3][3])
{
	float det = src[0][0] * (src[1][1] * src[2][2] - src[1][2] * src[2][1]) -
		    src[0][1] * (src[1][0] * src[2][2] - src[1][2] * src[2][0]) +
		    src[0][2] * (src[1][0] * src[2][1] - src[1][1] * src[2][0]);

	if (fabsf(det) < FLT_EPSILON) {
		return ERROR;        // Singular matrix
	}

	dst[0][0] = (src[1][1] * src[2][2] - src[1][2] * src[2][1]) / det;
	dst[1][0] = (src[1][2] * src[2][0] - src[1][0] * src[2][2]) / det;
	dst[2][0] = (src[1][0] * src[2][1] - src[1][1] * src[2][0]) / det;
	dst[0][1] = (src[0][2] * src[2][1] - src[0][1] * src[2][2]) / det;
	dst[1][1] = (src[0][0] * src[2][2] - src[0][2] * src[2][0]) / det;
	dst[2][1] = (src[0][1] * src[2][0] - src[0][0] * src[2][1]) / det;
	dst[0][2] = (src[0][1] * src[1][2] - src[0][2] * src[1][1]) / det;
	dst[1][2] = (src[0][2] * src[1][0] - src[0][0] * src[1][2]) / det;
	dst[2][2] = (src[0][0] * src[1][1] - src[0][1] * src[1][0]) / det;

	return OK;
}

calibrate_return calculate_calibration_values(unsigned sensor, float (&accel_ref)[max_accel_sens][detect_orientation_side_count][3], float (&accel_T)[max_accel_sens][3][3], float (&accel_offs)[max_accel_sens][3], float g)
{
	/* calculate offsets */
	for (unsigned i = 0; i < 3; i++) {
		accel_offs[sensor][i] = (accel_ref[sensor][i * 2][i] + accel_ref[sensor][i * 2 + 1][i]) / 2;
	}

	/* fill matrix A for linear equations system*/
	float mat_A[3][3];
	memset(mat_A, 0, sizeof(mat_A));

	for (unsigned i = 0; i < 3; i++) {
		for (unsigned j = 0; j < 3; j++) {
			float a = accel_ref[sensor][i * 2][j] - accel_offs[sensor][j];
			mat_A[i][j] = a;
		}
	}

	/* calculate inverse matrix for A */
	float mat_A_inv[3][3];

	if (mat_invert3(mat_A, mat_A_inv) != OK) {
		return calibrate_return_error;
	}

	/* copy results to accel_T */
	for (unsigned i = 0; i < 3; i++) {
		for (unsigned j = 0; j < 3; j++) {
			/* simplify matrices mult because b has only one non-zero element == g at index i */
			accel_T[sensor][j][i] = mat_A_inv[j][i] * g;
		}
	}

	return calibrate_return_ok;
}

int do_level_calibration(int mavlink_fd) {
	const unsigned cal_time = 5;
	const unsigned cal_hz = 100;
	const unsigned settle_time = 30;
	bool success = false;
	int att_sub = orb_subscribe(ORB_ID(vehicle_attitude));
	struct vehicle_attitude_s att;
	memset(&att, 0, sizeof(att));

	mavlink_and_console_log_info(mavlink_fd, CAL_QGC_STARTED_MSG, "level");

	param_t roll_offset_handler = param_find("SENS_BOARD_X_OFF");
	param_t pitch_offset_handler = param_find("SENS_BOARD_Y_OFF");

	// save old values if calibration fails
	float roll_offset_current;
	float pitch_offset_current;
	param_get(roll_offset_handler, &roll_offset_current);
	param_get(pitch_offset_handler, &pitch_offset_current);

	float zero = 0.0f;
	param_set(roll_offset_handler, &zero);
	param_set(pitch_offset_handler, &zero);

	px4_pollfd_struct_t fds[1];

	fds[0].fd = att_sub;
	fds[0].events = POLLIN;

	float roll_mean = 0.0f;
	float pitch_mean = 0.0f;
	unsigned counter = 0;

	// sleep for some time
	hrt_abstime start = hrt_absolute_time();
	while(hrt_elapsed_time(&start) < settle_time * 1000000) {
		mavlink_and_console_log_info(mavlink_fd, CAL_QGC_PROGRESS_MSG, (int)(90*hrt_elapsed_time(&start)/1e6f/(float)settle_time));
		sleep(settle_time / 10);
	}

	start = hrt_absolute_time();
	// average attitude for 5 seconds
	while(hrt_elapsed_time(&start) < cal_time * 1000000) {
<<<<<<< HEAD
		px4_poll(&fds[0], (sizeof(fds) / sizeof(fds[0])), 100);
=======
		int pollret = poll(&fds[0], (sizeof(fds) / sizeof(fds[0])), 100);

		if (pollret <= 0) {
			// attitude estimator is not running
			mavlink_and_console_log_critical(mavlink_fd, "attitude estimator not running - check system boot");
			mavlink_and_console_log_critical(mavlink_fd, CAL_QGC_FAILED_MSG, "level");
			goto out;
		}

>>>>>>> 09f6b886
		orb_copy(ORB_ID(vehicle_attitude), att_sub, &att);
		roll_mean += att.roll;
		pitch_mean += att.pitch;
		counter++;
	}

	mavlink_and_console_log_info(mavlink_fd, CAL_QGC_PROGRESS_MSG, 100);

	if (counter > (cal_time * cal_hz / 2 )) {
		roll_mean /= counter;
		pitch_mean /= counter;
	} else {
		mavlink_and_console_log_info(mavlink_fd, "not enough measurements taken");
		success = false;
		goto out;
	}

	if (fabsf(roll_mean) > 0.8f ) {
		mavlink_and_console_log_critical(mavlink_fd, "excess roll angle");
	} else if (fabsf(pitch_mean) > 0.8f ) {
		mavlink_and_console_log_critical(mavlink_fd, "excess pitch angle");
	} else {
		roll_mean *= (float)M_RAD_TO_DEG;
		pitch_mean *= (float)M_RAD_TO_DEG;
		param_set(roll_offset_handler, &roll_mean);
		param_set(pitch_offset_handler, &pitch_mean);
		success = true;
	}

out:
	if (success) {
		mavlink_and_console_log_info(mavlink_fd, CAL_QGC_DONE_MSG, "level");
		return 0;
	} else {
		// set old parameters
		param_set(roll_offset_handler, &roll_offset_current);
		param_set(pitch_offset_handler, &pitch_offset_current);
		mavlink_and_console_log_critical(mavlink_fd, CAL_QGC_FAILED_MSG, "level");
		return 1;
	}
}<|MERGE_RESOLUTION|>--- conflicted
+++ resolved
@@ -600,10 +600,7 @@
 	start = hrt_absolute_time();
 	// average attitude for 5 seconds
 	while(hrt_elapsed_time(&start) < cal_time * 1000000) {
-<<<<<<< HEAD
-		px4_poll(&fds[0], (sizeof(fds) / sizeof(fds[0])), 100);
-=======
-		int pollret = poll(&fds[0], (sizeof(fds) / sizeof(fds[0])), 100);
+		int pollret = px4_poll(&fds[0], (sizeof(fds) / sizeof(fds[0])), 100);
 
 		if (pollret <= 0) {
 			// attitude estimator is not running
@@ -612,7 +609,6 @@
 			goto out;
 		}
 
->>>>>>> 09f6b886
 		orb_copy(ORB_ID(vehicle_attitude), att_sub, &att);
 		roll_mean += att.roll;
 		pitch_mean += att.pitch;
