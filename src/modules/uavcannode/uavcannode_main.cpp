/****************************************************************************
 *
 *
 * Redistribution and use in source and binary forms, with or without
 * modification, are permitted provided that the following conditions
 * are met:
 *
 * 1. Redistributions of source code must retain the above copyright
 *    notice, this list of conditions and the following disclaimer.
 * 2. Redistributions in binary form must reproduce the above copyright
 *    notice, this list of conditions and the following disclaimer in
 *    the documentation and/or other materials provided with the
 *    distribution.
 * 3. Neither the name PX4 nor the names of its contributors may be
 *    used to endorse or promote products derived from this software
 *    without specific prior written permission.
 *
 * THIS SOFTWARE IS PROVIDED BY THE COPYRIGHT HOLDERS AND CONTRIBUTORS
 * "AS IS" AND ANY EXPRESS OR IMPLIED WARRANTIES, INCLUDING, BUT NOT
 * LIMITED TO, THE IMPLIED WARRANTIES OF MERCHANTABILITY AND FITNESS
 * FOR A PARTICULAR PURPOSE ARE DISCLAIMED. IN NO EVENT SHALL THE
 * COPYRIGHT OWNER OR CONTRIBUTORS BE LIABLE FOR ANY DIRECT, INDIRECT,
 * INCIDENTAL, SPECIAL, EXEMPLARY, OR CONSEQUENTIAL DAMAGES (INCLUDING,
 * BUT NOT LIMITED TO, PROCUREMENT OF SUBSTITUTE GOODS OR SERVICES; LOSS
 * OF USE, DATA, OR PROFITS; OR BUSINESS INTERRUPTION) HOWEVER CAUSED
 * AND ON ANY THEORY OF LIABILITY, WHETHER IN CONTRACT, STRICT
 * LIABILITY, OR TORT (INCLUDING NEGLIGENCE OR OTHERWISE) ARISING IN
 * ANY WAY OUT OF THE USE OF THIS SOFTWARE, EVEN IF ADVISED OF THE
 * POSSIBILITY OF SUCH DAMAGE.
 *
 ****************************************************************************/

#include <px4_config.h>

#ifdef __PX4_NUTTX
#include <nuttx/clock.h>
#
#else
#include <px4_workqueue.h>
#endif

#include <cstdlib>
#include <cstring>
#include <fcntl.h>
#include <systemlib/err.h>
#include <systemlib/systemlib.h>
#include <systemlib/param/param.h>
#include <systemlib/mixer/mixer.h>
#include <systemlib/board_serial.h>
#include <systemlib/scheduling_priorities.h>
#include <version/version.h>
#include <arch/board/board.h>
#include <arch/chip/chip.h>

#include <drivers/drv_hrt.h>
#include <drivers/drv_pwm_output.h>

#include "uavcannode_main.hpp"
#include "indication_controller.hpp"
#include "sim_controller.hpp"
#include "resources.hpp"
#include "led.hpp"

#include "boot_app_shared.h"

/**
 * @file uavcan_main.cpp
 *
 * Implements basic functionality of UAVCAN node.
 *
 * @author Pavel Kirienko <pavel.kirienko@gmail.com>
 *         David Sidrane <david_s5@nscdg.com>
 */

#define RESOURCE_DEBUG
#if defined(RESOURCE_DEBUG)
#define resources(s) ::syslog(LOG_INFO," %s\n",(s)); \
<<<<<<< HEAD
                    if (UavcanNode::instance()) { \
                        syslog(LOG_INFO,"UAVCAN  getNumFreeBlocks in bytes %d\n", \
                               56 * UavcanNode::instance()->get_node().getAllocator().getNumFreeBlocks()); \
                    } \
                    free_check(); \
                    stack_check();
=======
	if (UavcanNode::instance()) { \
		syslog(LOG_INFO,"UAVCAN  getNumFreeBlocks in bytes %d\n", \
		       UAVCAN_MEM_POOL_BLOCK_SIZE * UavcanNode::instance()->get_node().getAllocator().getNumFreeBlocks()); \
	} \
	free_check(); \
	stack_check();
>>>>>>> 6ac0fd32
#else
#define resources(s)
#endif

/*
 * This is the AppImageDescriptor used
 * by the make_can_boot_descriptor.py tool to set
 * the application image's descriptor so that the
 * uavcan bootloader has the ability to validate the
 * image crc, size etc of this application
*/

boot_app_shared_section app_descriptor_t AppDescriptor = {
	.signature = {APP_DESCRIPTOR_SIGNATURE},
	.image_crc = 0,
	.image_size = 0,
	.vcs_commit = 0,
	.major_version = APP_VERSION_MAJOR,
	.minor_version = APP_VERSION_MINOR,
	.reserved = {0xff , 0xff , 0xff , 0xff , 0xff , 0xff }
};

/*
 * UavcanNode
 */
UavcanNode *UavcanNode::_instance;

UavcanNode::UavcanNode(uavcan::ICanDriver &can_driver, uavcan::ISystemClock &system_clock) :
	CDev("uavcan", UAVCAN_DEVICE_PATH),
	active_bitrate(0),
	_node(can_driver, system_clock),
	_node_mutex(),
	_fw_update_listner(_node),
	_reset_timer(_node)
{
	const int res = pthread_mutex_init(&_node_mutex, nullptr);

	if (res < 0) {
		std::abort();
	}

}

UavcanNode::~UavcanNode()
{
	if (_task != -1) {
		/* tell the task we want it to go away */
		_task_should_exit = true;

		unsigned i = 10;

		do {
			/* wait 5ms - it should wake every 10ms or so worst-case */
			::usleep(5000);

			/* if we have given up, kill it */
			if (--i == 0) {
				task_delete(_task);
				break;
			}

		} while (_task != -1);
	}

	_instance = nullptr;

}

int UavcanNode::start(uavcan::NodeID node_id, uint32_t bitrate)
{


	if (_instance != nullptr) {
		warnx("Already started");
		return -1;
	}

	/*
	 * GPIO config.
	 * Forced pull up on CAN2 is required for Pixhawk v1 where the second interface lacks a transceiver.
	 * If no transceiver is connected, the RX pin will float, occasionally causing CAN controller to
	 * fail during initialization.
	 */
	stm32_configgpio(GPIO_CAN1_RX);
	stm32_configgpio(GPIO_CAN1_TX);
#if defined(GPIO_CAN2_RX)
	stm32_configgpio(GPIO_CAN2_RX | GPIO_PULLUP);
	stm32_configgpio(GPIO_CAN2_TX);
#endif
	/*
	 * CAN driver init
	 */
	static CanInitHelper can;
	static bool can_initialized = false;

	if (!can_initialized) {
		const int can_init_res = can.init(bitrate);

		if (can_init_res < 0) {
			warnx("CAN driver init failed %i", can_init_res);
			return can_init_res;
		}

		can_initialized = true;
	}

	/*
	 * Node init
	 */
	_instance = new UavcanNode(can.driver, uavcan_stm32::SystemClock::instance());

	if (_instance == nullptr) {
		warnx("Out of memory");
		return -1;
	}


	resources("Before _instance->init:");
	const int node_init_res = _instance->init(node_id);
	resources("After _instance->init:");

	if (node_init_res < 0) {
		delete _instance;
		_instance = nullptr;
		warnx("Node init failed %i", node_init_res);
		return node_init_res;
	}


	/* Keep the bit rate for reboots on BenginFirmware updates */

	_instance->active_bitrate = bitrate;

	/*
	 * Start the task. Normally it should never exit.
	 */
	static auto run_trampoline = [](int, char *[]) {return UavcanNode::_instance->run();};
	_instance->_task = px4_task_spawn_cmd("uavcan", SCHED_DEFAULT, SCHED_PRIORITY_ACTUATOR_OUTPUTS, StackSize,
					      static_cast<main_t>(run_trampoline), nullptr);

	if (_instance->_task < 0) {
		warnx("start failed: %d", errno);
		return -errno;
	}

	return OK;
}

void UavcanNode::fill_node_info()
{
	/* software version */
	uavcan::protocol::SoftwareVersion swver;

	// Extracting the first 8 hex digits of FW_GIT and converting them to int
	char fw_git_short[9] = {};
	std::memmove(fw_git_short, FW_GIT, 8);
	assert(fw_git_short[8] == '\0');
	char *end = nullptr;
	swver.vcs_commit = std::strtol(fw_git_short, &end, 16);
	swver.optional_field_mask |= swver.OPTIONAL_FIELD_MASK_VCS_COMMIT;
	swver.major = AppDescriptor.major_version;
	swver.minor = AppDescriptor.minor_version;
	swver.image_crc = AppDescriptor.image_crc;

	warnx("SW version vcs_commit: 0x%08x", unsigned(swver.vcs_commit));

	_node.setSoftwareVersion(swver);

	/* hardware version */
	uavcan::protocol::HardwareVersion hwver;

	hwver.major = HW_VERSION_MAJOR;
	hwver.minor = HW_VERSION_MINOR;

	uint8_t udid[12] = {};  // Someone seems to love magic numbers
	get_board_serial(udid);
	uavcan::copy(udid, udid + sizeof(udid), hwver.unique_id.begin());

	_node.setHardwareVersion(hwver);
}

static void cb_reboot(const uavcan::TimerEvent &)
{
	px4_systemreset(false);

}

void UavcanNode::cb_beginfirmware_update(const uavcan::ReceivedDataStructure<UavcanNode::BeginFirmwareUpdate::Request>
		&req,
		uavcan::ServiceResponseDataStructure<UavcanNode::BeginFirmwareUpdate::Response> &rsp)
{
	static bool inprogress = false;

	rsp.error = rsp.ERROR_UNKNOWN;

	if (req.image_file_remote_path.path.size()) {
		rsp.error = rsp.ERROR_IN_PROGRESS;

		if (!inprogress) {
			inprogress = true;
			bootloader_app_shared_t shared;
			shared.bus_speed = active_bitrate;
			shared.node_id = _node.getNodeID().get();
			bootloader_app_shared_write(&shared, App);
			rgb_led(255, 128 , 0 , 5);
			_reset_timer.setCallback(cb_reboot);
			_reset_timer.startOneShotWithDelay(uavcan::MonotonicDuration::fromMSec(1000));
			rsp.error = rsp.ERROR_OK;
		}
	}
}

int UavcanNode::init(uavcan::NodeID node_id)
{
	int ret = -1;

	// Do regular cdev init
	ret = CDev::init();

	if (ret != OK) {
		return ret;
	}

	_node.setName("org.pixhawk.px4cannode-v1");

	_node.setNodeID(node_id);

	fill_node_info();

	const int srv_start_res = _fw_update_listner.start(BeginFirmwareUpdateCallBack(this,
				  &UavcanNode::cb_beginfirmware_update));

	if (srv_start_res < 0) {
		return ret;
	}

	return _node.start();
}


/*
 * Restart handler
 */
class RestartRequestHandler: public uavcan::IRestartRequestHandler
{
	bool handleRestartRequest(uavcan::NodeID request_source) override
	{
		::syslog(LOG_INFO, "UAVCAN: Restarting by request from %i\n", int(request_source.get()));
		::usleep(20 * 1000 * 1000);
		px4_systemreset(false);
		return true; // Will never be executed BTW
	}
} restart_request_handler;

void UavcanNode::node_spin_once()
{
	const int spin_res = _node.spin(uavcan::MonotonicTime());

	if (spin_res < 0) {
		warnx("node spin error %i", spin_res);
	}
}

/*
  add a fd to the list of polled events. This assumes you want
  POLLIN for now.
 */
int UavcanNode::add_poll_fd(int fd)
{
	int ret = _poll_fds_num;

	if (_poll_fds_num >= UAVCAN_NUM_POLL_FDS) {
		errx(1, "uavcan: too many poll fds, exiting");
	}

	_poll_fds[_poll_fds_num] = ::pollfd();
	_poll_fds[_poll_fds_num].fd = fd;
	_poll_fds[_poll_fds_num].events = POLLIN;
	_poll_fds_num += 1;
	return ret;
}


int UavcanNode::run()
{

	get_node().setRestartRequestHandler(&restart_request_handler);

	while (init_indication_controller(get_node()) < 0) {
		::syslog(LOG_INFO, "UAVCAN: Indication controller init failed\n");
		::sleep(1);
	}

	while (init_sim_controller(get_node()) < 0) {
		::syslog(LOG_INFO, "UAVCAN: sim controller init failed\n");
		::sleep(1);
	}

	(void)pthread_mutex_lock(&_node_mutex);

	const unsigned PollTimeoutMs = 50;

	const int busevent_fd = ::open(uavcan_stm32::BusEvent::DevName, 0);

	if (busevent_fd < 0) {
		warnx("Failed to open %s", uavcan_stm32::BusEvent::DevName);
		_task_should_exit = true;
	}


	_node.setStatusOk();

	/*
	 * This event is needed to wake up the thread on CAN bus activity (RX/TX/Error).
	 * Please note that with such multiplexing it is no longer possible to rely only on
	 * the value returned from poll() to detect whether actuator control has timed out or not.
	 * Instead, all ORB events need to be checked individually (see below).
	 */
	add_poll_fd(busevent_fd);

	uint32_t start_tick = clock_systimer();

	while (!_task_should_exit) {
		// Mutex is unlocked while the thread is blocked on IO multiplexing
		(void)pthread_mutex_unlock(&_node_mutex);

		const int poll_ret = ::poll(_poll_fds, _poll_fds_num, PollTimeoutMs);


		(void)pthread_mutex_lock(&_node_mutex);

		node_spin_once();  // Non-blocking


		// this would be bad...
		if (poll_ret < 0) {
			log("poll error %d", errno);
			continue;

		} else {
			// Do Something
		}

		if (clock_systimer() - start_tick > TICK_PER_SEC) {
			start_tick = clock_systimer();
			resources("Udate:");
		}

	}

	teardown();
	warnx("exiting.");

	exit(0);
}

int
UavcanNode::teardown()
{
	return 0;
}



int
UavcanNode::ioctl(file *filp, int cmd, unsigned long arg)
{
	int ret = OK;

	lock();

	switch (cmd) {



	default:
		ret = -ENOTTY;
		break;
	}

	unlock();

	if (ret == -ENOTTY) {
		ret = CDev::ioctl(filp, cmd, arg);
	}

	return ret;
}

void
UavcanNode::print_info()
{
	if (!_instance) {
		warnx("not running, start first");
	}

	(void)pthread_mutex_lock(&_node_mutex);


	(void)pthread_mutex_unlock(&_node_mutex);
}

/*
 * App entry point
 */
static void print_usage()
{
	warnx("usage: \n"
	      "\tuavcannode {start|status|stop|arm|disarm}");
}

extern "C" __EXPORT int uavcannode_start(int argc, char *argv[]);

int uavcannode_start(int argc, char *argv[])
{
	resources("Before app_archinitialize");

	app_archinitialize();

	resources("After app_archinitialize");

	// CAN bitrate
	int32_t bitrate = 0;
	// Node ID
	int32_t node_id = 0;

	// Did the bootloader auto baud and get a node ID Allocated

	bootloader_app_shared_t shared;
	int valid  = bootloader_app_shared_read(&shared, BootLoader);

	if (valid == 0) {

		bitrate = shared.bus_speed;
		node_id = shared.node_id;

		// Invalidate to prevent deja vu

		bootloader_app_shared_invalidate();

	} else {

		// Node ID
		(void)param_get(param_find("UAVCAN_NODE_ID"), &node_id);
		(void)param_get(param_find("UAVCAN_BITRATE"), &bitrate);
	}

	if (node_id < 0 || node_id > uavcan::NodeID::Max || !uavcan::NodeID(node_id).isUnicast()) {
		warnx("Invalid Node ID %i", node_id);
		::exit(1);
	}

	// Start
	warnx("Node ID %u, bitrate %u", node_id, bitrate);
	int rv = UavcanNode::start(node_id, bitrate);
	resources("After UavcanNode::start");
	::sleep(1);
	return rv;
}

extern "C" __EXPORT int uavcannode_main(int argc, char *argv[]);
int uavcannode_main(int argc, char *argv[])
{
	if (argc < 2) {
		print_usage();
		::exit(1);
	}

	if (!std::strcmp(argv[1], "start")) {

		if (UavcanNode::instance()) {
			errx(1, "already started");
		}

		return uavcannode_start(argc, argv);
	}

	/* commands below require the app to be started */
	UavcanNode *const inst = UavcanNode::instance();

	if (!inst) {
		errx(1, "application not running");
	}

	if (!std::strcmp(argv[1], "status") || !std::strcmp(argv[1], "info")) {
		inst->print_info();
		::exit(0);
	}

	if (!std::strcmp(argv[1], "stop")) {
		delete inst;
		::exit(0);
	}

	print_usage();
	::exit(1);
}<|MERGE_RESOLUTION|>--- conflicted
+++ resolved
@@ -75,21 +75,12 @@
 #define RESOURCE_DEBUG
 #if defined(RESOURCE_DEBUG)
 #define resources(s) ::syslog(LOG_INFO," %s\n",(s)); \
-<<<<<<< HEAD
-                    if (UavcanNode::instance()) { \
-                        syslog(LOG_INFO,"UAVCAN  getNumFreeBlocks in bytes %d\n", \
-                               56 * UavcanNode::instance()->get_node().getAllocator().getNumFreeBlocks()); \
-                    } \
-                    free_check(); \
-                    stack_check();
-=======
 	if (UavcanNode::instance()) { \
 		syslog(LOG_INFO,"UAVCAN  getNumFreeBlocks in bytes %d\n", \
 		       UAVCAN_MEM_POOL_BLOCK_SIZE * UavcanNode::instance()->get_node().getAllocator().getNumFreeBlocks()); \
 	} \
 	free_check(); \
 	stack_check();
->>>>>>> 6ac0fd32
 #else
 #define resources(s)
 #endif
