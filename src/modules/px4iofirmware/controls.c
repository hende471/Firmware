/****************************************************************************
 *
 *   Copyright (c) 2012-2014 PX4 Development Team. All rights reserved.
 *
 * Redistribution and use in source and binary forms, with or without
 * modification, are permitted provided that the following conditions
 * are met:
 *
 * 1. Redistributions of source code must retain the above copyright
 *    notice, this list of conditions and the following disclaimer.
 * 2. Redistributions in binary form must reproduce the above copyright
 *    notice, this list of conditions and the following disclaimer in
 *    the documentation and/or other materials provided with the
 *    distribution.
 * 3. Neither the name PX4 nor the names of its contributors may be
 *    used to endorse or promote products derived from this software
 *    without specific prior written permission.
 *
 * THIS SOFTWARE IS PROVIDED BY THE COPYRIGHT HOLDERS AND CONTRIBUTORS
 * "AS IS" AND ANY EXPRESS OR IMPLIED WARRANTIES, INCLUDING, BUT NOT
 * LIMITED TO, THE IMPLIED WARRANTIES OF MERCHANTABILITY AND FITNESS
 * FOR A PARTICULAR PURPOSE ARE DISCLAIMED. IN NO EVENT SHALL THE
 * COPYRIGHT OWNER OR CONTRIBUTORS BE LIABLE FOR ANY DIRECT, INDIRECT,
 * INCIDENTAL, SPECIAL, EXEMPLARY, OR CONSEQUENTIAL DAMAGES (INCLUDING,
 * BUT NOT LIMITED TO, PROCUREMENT OF SUBSTITUTE GOODS OR SERVICES; LOSS
 * OF USE, DATA, OR PROFITS; OR BUSINESS INTERRUPTION) HOWEVER CAUSED
 * AND ON ANY THEORY OF LIABILITY, WHETHER IN CONTRACT, STRICT
 * LIABILITY, OR TORT (INCLUDING NEGLIGENCE OR OTHERWISE) ARISING IN
 * ANY WAY OUT OF THE USE OF THIS SOFTWARE, EVEN IF ADVISED OF THE
 * POSSIBILITY OF SUCH DAMAGE.
 *
 ****************************************************************************/

/**
 * @file controls.c
 *
 * R/C inputs and servo outputs.
 */

#include <nuttx/config.h>
#include <stdbool.h>

#include <drivers/drv_hrt.h>
#include <systemlib/perf_counter.h>
#include <systemlib/ppm_decode.h>

#include "px4io.h"

#define RC_FAILSAFE_TIMEOUT		2000000		/**< two seconds failsafe timeout */
#define RC_CHANNEL_HIGH_THRESH		5000	/* 75% threshold */
#define RC_CHANNEL_LOW_THRESH		-8000	/* 10% threshold */

static bool	ppm_input(uint16_t *values, uint16_t *num_values, uint16_t *frame_len);

static perf_counter_t c_gather_dsm;
static perf_counter_t c_gather_sbus;
static perf_counter_t c_gather_ppm;

void
controls_init(void)
{
	/* no channels */
	r_raw_rc_count = 0;
	system_state.rc_channels_timestamp_received = 0;
	system_state.rc_channels_timestamp_valid = 0;

	/* DSM input (USART1) */
	dsm_init("/dev/ttyS0");

	/* S.BUS input (USART3) */
	int sbus_fd = sbus_init("/dev/ttyS2");

	/* Safelink init (USART3) */
	safelink_init(sbus_fd);

	/* default to a 1:1 input map, all enabled */
	for (unsigned i = 0; i < PX4IO_RC_INPUT_CHANNELS; i++) {
		unsigned base = PX4IO_P_RC_CONFIG_STRIDE * i;

		r_page_rc_input_config[base + PX4IO_P_RC_CONFIG_OPTIONS]    = 0;
		r_page_rc_input_config[base + PX4IO_P_RC_CONFIG_MIN]        = 1000;
		r_page_rc_input_config[base + PX4IO_P_RC_CONFIG_CENTER]     = 1500;
		r_page_rc_input_config[base + PX4IO_P_RC_CONFIG_MAX]        = 2000;
		r_page_rc_input_config[base + PX4IO_P_RC_CONFIG_DEADZONE]   = 30;
		r_page_rc_input_config[base + PX4IO_P_RC_CONFIG_ASSIGNMENT] = i;
		r_page_rc_input_config[base + PX4IO_P_RC_CONFIG_OPTIONS]    = PX4IO_P_RC_CONFIG_OPTIONS_ENABLED;
	}

	c_gather_dsm = perf_alloc(PC_ELAPSED, "c_gather_dsm");
	c_gather_sbus = perf_alloc(PC_ELAPSED, "c_gather_sbus");
	c_gather_ppm = perf_alloc(PC_ELAPSED, "c_gather_ppm");
}

void
controls_tick() {

	/*
	 * Gather R/C control inputs from supported sources.
	 *
	 * Note that if you're silly enough to connect more than
	 * one control input source, they're going to fight each
	 * other.  Don't do that.
	 */

	/* receive signal strenght indicator (RSSI). 0 = no connection, 255: perfect connection */
	uint16_t rssi = 0;

#ifdef ADC_RSSI
	if (r_setup_features & PX4IO_P_SETUP_FEATURES_ADC_RSSI) {
		unsigned counts = adc_measure(ADC_RSSI);
		if (counts != 0xffff) {
			/* use 1:1 scaling on 3.3V ADC input */
			unsigned mV = counts * 3300 / 4096;

			/* scale to 0..253 */
			rssi = mV / 13;
		}
	}
#endif

	perf_begin(c_gather_dsm);
	uint16_t temp_count = r_raw_rc_count;
	bool dsm_updated = dsm_input(r_raw_rc_values, &temp_count);
	if (dsm_updated) {
		r_raw_rc_flags |= PX4IO_P_STATUS_FLAGS_RC_DSM;
		r_raw_rc_count = temp_count & 0x7fff;
		if (temp_count & 0x8000)
			r_raw_rc_flags |= PX4IO_P_RAW_RC_FLAGS_RC_DSM11;
		else
			r_raw_rc_flags &= ~PX4IO_P_RAW_RC_FLAGS_RC_DSM11;

		r_raw_rc_flags &= ~(PX4IO_P_RAW_RC_FLAGS_FRAME_DROP);
		r_raw_rc_flags &= ~(PX4IO_P_RAW_RC_FLAGS_FAILSAFE);

	}
	perf_end(c_gather_dsm);

	bool sbus_updated;

<<<<<<< HEAD
	if (r_page_setup[PX4IO_P_SETUP_FEATURES] & PX4IO_P_SETUP_FEATURES_SAFELINK_IN) {
		bool safelink_failsafe;
		bool safelink_updated = safelink_input(r_safelink_values, &r_safelink_count, &safelink_failsafe, PX4IO_SERVO_COUNT);
	} else {

		perf_begin(c_gather_sbus);
=======
	bool sbus_failsafe, sbus_frame_drop;
	bool sbus_updated = sbus_input(r_raw_rc_values, &r_raw_rc_count, &sbus_failsafe, &sbus_frame_drop, PX4IO_RC_INPUT_CHANNELS);
>>>>>>> d67089b2

		bool sbus_status = (r_status_flags & PX4IO_P_STATUS_FLAGS_RC_SBUS);

		bool sbus_failsafe, sbus_frame_drop;

		sbus_updated = sbus_input(r_raw_rc_values, &r_raw_rc_count, &sbus_failsafe, &sbus_frame_drop, PX4IO_RC_INPUT_CHANNELS);

		if (sbus_updated) {
			r_status_flags |= PX4IO_P_STATUS_FLAGS_RC_SBUS;

			rssi = 255;

			if (sbus_frame_drop) {
				r_raw_rc_flags |= PX4IO_P_RAW_RC_FLAGS_FRAME_DROP;
				rssi = 100;
			} else {
				r_raw_rc_flags &= ~(PX4IO_P_RAW_RC_FLAGS_FRAME_DROP);
			}

			if (sbus_failsafe) {
				r_raw_rc_flags |= PX4IO_P_RAW_RC_FLAGS_FAILSAFE;
				rssi = 0;
			} else {
				r_raw_rc_flags &= ~(PX4IO_P_RAW_RC_FLAGS_FAILSAFE);
			}

		}

		perf_end(c_gather_sbus);
	}

	/*
	 * XXX each S.bus frame will cause a PPM decoder interrupt
	 * storm (lots of edges).  It might be sensible to actually
	 * disable the PPM decoder completely if we have S.bus signal.
	 */
	perf_begin(c_gather_ppm);
	bool ppm_updated = ppm_input(r_raw_rc_values, &r_raw_rc_count, &r_page_raw_rc_input[PX4IO_P_RAW_RC_DATA]);
	if (ppm_updated) {

		r_status_flags |= PX4IO_P_STATUS_FLAGS_RC_PPM;
		r_raw_rc_flags &= ~(PX4IO_P_RAW_RC_FLAGS_FRAME_DROP);
		r_raw_rc_flags &= ~(PX4IO_P_RAW_RC_FLAGS_FAILSAFE);
	}
	perf_end(c_gather_ppm);

	/* limit number of channels to allowable data size */
	if (r_raw_rc_count > PX4IO_RC_INPUT_CHANNELS)
		r_raw_rc_count = PX4IO_RC_INPUT_CHANNELS;

	/* store RSSI */
	r_page_raw_rc_input[PX4IO_P_RAW_RC_NRSSI] = rssi;

	/*
	 * In some cases we may have received a frame, but input has still
	 * been lost.
	 */
	bool rc_input_lost = false;

	/*
	 * If we received a new frame from any of the RC sources, process it.
	 */
	if (dsm_updated || sbus_updated || ppm_updated) {

		/* record a bitmask of channels assigned */
		unsigned assigned_channels = 0;

		/* update RC-received timestamp */
		system_state.rc_channels_timestamp_received = hrt_absolute_time();

		/* update RC-received timestamp */
		system_state.rc_channels_timestamp_valid = system_state.rc_channels_timestamp_received;

		/* map raw inputs to mapped inputs */
		/* XXX mapping should be atomic relative to protocol */
		for (unsigned i = 0; i < r_raw_rc_count; i++) {

			/* map the input channel */
			uint16_t *conf = &r_page_rc_input_config[i * PX4IO_P_RC_CONFIG_STRIDE];

			if (conf[PX4IO_P_RC_CONFIG_OPTIONS] & PX4IO_P_RC_CONFIG_OPTIONS_ENABLED) {

				uint16_t raw = r_raw_rc_values[i];

				int16_t scaled;

				/*
				 * 1) Constrain to min/max values, as later processing depends on bounds.
				 */
				if (raw < conf[PX4IO_P_RC_CONFIG_MIN])
					raw = conf[PX4IO_P_RC_CONFIG_MIN];
				if (raw > conf[PX4IO_P_RC_CONFIG_MAX])
					raw = conf[PX4IO_P_RC_CONFIG_MAX];

				/*
				 * 2) Scale around the mid point differently for lower and upper range.
				 *
				 * This is necessary as they don't share the same endpoints and slope.
				 *
				 * First normalize to 0..1 range with correct sign (below or above center),
				 * then scale to 20000 range (if center is an actual center, -10000..10000,
				 * if parameters only support half range, scale to 10000 range, e.g. if
				 * center == min 0..10000, if center == max -10000..0).
				 *
				 * As the min and max bounds were enforced in step 1), division by zero
				 * cannot occur, as for the case of center == min or center == max the if
				 * statement is mutually exclusive with the arithmetic NaN case.
				 *
				 * DO NOT REMOVE OR ALTER STEP 1!
				 */
				if (raw > (conf[PX4IO_P_RC_CONFIG_CENTER] + conf[PX4IO_P_RC_CONFIG_DEADZONE])) {
					scaled = 10000.0f * ((raw - conf[PX4IO_P_RC_CONFIG_CENTER] - conf[PX4IO_P_RC_CONFIG_DEADZONE]) / (float)(conf[PX4IO_P_RC_CONFIG_MAX] - conf[PX4IO_P_RC_CONFIG_CENTER] - conf[PX4IO_P_RC_CONFIG_DEADZONE]));

				} else if (raw < (conf[PX4IO_P_RC_CONFIG_CENTER] - conf[PX4IO_P_RC_CONFIG_DEADZONE])) {
					scaled = 10000.0f * ((raw - conf[PX4IO_P_RC_CONFIG_CENTER] + conf[PX4IO_P_RC_CONFIG_DEADZONE]) / (float)(conf[PX4IO_P_RC_CONFIG_CENTER] - conf[PX4IO_P_RC_CONFIG_DEADZONE] - conf[PX4IO_P_RC_CONFIG_MIN]));

				} else {
					/* in the configured dead zone, output zero */
					scaled = 0;
				}

				/* invert channel if requested */
				if (conf[PX4IO_P_RC_CONFIG_OPTIONS] & PX4IO_P_RC_CONFIG_OPTIONS_REVERSE) {
					scaled = -scaled;
				}

				/* and update the scaled/mapped version */
				unsigned mapped = conf[PX4IO_P_RC_CONFIG_ASSIGNMENT];
				if (mapped < PX4IO_CONTROL_CHANNELS) {

					/* invert channel if pitch - pulling the lever down means pitching up by convention */
					if (mapped == 1) {
						/* roll, pitch, yaw, throttle, override is the standard order */
						scaled = -scaled;
					}

					if (mapped == 3 && r_setup_rc_thr_failsafe) {
						/* throttle failsafe detection */
						if (((raw < conf[PX4IO_P_RC_CONFIG_MIN]) && (raw < r_setup_rc_thr_failsafe)) ||
						    ((raw > conf[PX4IO_P_RC_CONFIG_MAX]) && (raw > r_setup_rc_thr_failsafe))) {
							r_raw_rc_flags |= PX4IO_P_RAW_RC_FLAGS_FAILSAFE;
						} else {
							r_raw_rc_flags &= ~(PX4IO_P_RAW_RC_FLAGS_FAILSAFE);
						}
					}

					r_rc_values[mapped] = SIGNED_TO_REG(scaled);
					assigned_channels |= (1 << mapped);

				}
			}
		}

		/* set un-assigned controls to zero */
		for (unsigned i = 0; i < PX4IO_CONTROL_CHANNELS; i++) {
			if (!(assigned_channels & (1 << i))) {
				r_rc_values[i] = 0;
			}
		}

		/* set RC OK flag, as we got an update */
		r_status_flags |= PX4IO_P_STATUS_FLAGS_RC_OK;
		r_raw_rc_flags |= PX4IO_P_RAW_RC_FLAGS_RC_OK;

		/* if we have enough channels (5) to control the vehicle, the mapping is ok */
		if (assigned_channels > 4) {
			r_raw_rc_flags |= PX4IO_P_RAW_RC_FLAGS_MAPPING_OK;
		} else {
			r_raw_rc_flags &= ~(PX4IO_P_RAW_RC_FLAGS_MAPPING_OK);
		}

		/*
		 * Export the valid channel bitmap
		 */
		r_rc_valid = assigned_channels;
	}

	/*
	 * If we haven't seen any new control data in 200ms, assume we
	 * have lost input.
	 */
	if (hrt_elapsed_time(&system_state.rc_channels_timestamp_received) > 200000) {
		rc_input_lost = true;

		/* clear the input-kind flags here */
		r_status_flags &= ~(
			PX4IO_P_STATUS_FLAGS_RC_PPM |
			PX4IO_P_STATUS_FLAGS_RC_DSM |
			PX4IO_P_STATUS_FLAGS_RC_SBUS);

	}

	/*
	 * Handle losing RC input
	 */

	/* if we are in failsafe, clear the override flag */
	if (r_raw_rc_flags & PX4IO_P_RAW_RC_FLAGS_FAILSAFE) {
		r_status_flags &= ~(PX4IO_P_STATUS_FLAGS_OVERRIDE);
	}

	/* this kicks in if the receiver is gone, but there is not on failsafe (indicated by separate flag) */
	if (rc_input_lost) {
		/* Clear the RC input status flag, clear manual override flag */
		r_status_flags &= ~(
			PX4IO_P_STATUS_FLAGS_OVERRIDE |
			PX4IO_P_STATUS_FLAGS_RC_OK);

		/* flag raw RC as lost */
		r_raw_rc_flags &= ~(PX4IO_P_RAW_RC_FLAGS_RC_OK);

		/* Mark all channels as invalid, as we just lost the RX */
		r_rc_valid = 0;

		/* Set raw channel count to zero */
		r_raw_rc_count = 0;

		/* Set the RC_LOST alarm */
		r_status_alarms |= PX4IO_P_STATUS_ALARMS_RC_LOST;
	}

	/*
	 * Check for manual override.
	 *
	 * The PX4IO_P_SETUP_ARMING_MANUAL_OVERRIDE_OK flag must be set, and we
	 * must have R/C input (NO FAILSAFE!).
	 * Override is enabled if either the hardcoded channel / value combination
	 * is selected, or the AP has requested it.
	 */
	if ((r_setup_arming & PX4IO_P_SETUP_ARMING_MANUAL_OVERRIDE_OK) && 
		(r_status_flags & PX4IO_P_STATUS_FLAGS_RC_OK) &&
		!(r_raw_rc_flags & PX4IO_P_RAW_RC_FLAGS_FAILSAFE)) {

		bool override = false;

		/*
		 * Check mapped channel 5 (can be any remote channel,
		 * depends on RC_MAP_OVER parameter);
		 * If the value is 'high' then the pilot has
		 * requested override.
		 *
		 */
		if ((r_status_flags & PX4IO_P_STATUS_FLAGS_RC_OK) && (REG_TO_SIGNED(r_rc_values[4]) < RC_CHANNEL_LOW_THRESH))
			override = true;

		if (override) {

			r_status_flags |= PX4IO_P_STATUS_FLAGS_OVERRIDE;

			/* mix new RC input control values to servos */
			if (dsm_updated || sbus_updated || ppm_updated)
				mixer_tick();

		} else {
			r_status_flags &= ~(PX4IO_P_STATUS_FLAGS_OVERRIDE);
		}
	} else {
		r_status_flags &= ~(PX4IO_P_STATUS_FLAGS_OVERRIDE);
	}
}

static bool
ppm_input(uint16_t *values, uint16_t *num_values, uint16_t *frame_len)
{
	bool result = false;

	/* avoid racing with PPM updates */
	irqstate_t state = irqsave();

	/*
	 * If we have received a new PPM frame within the last 200ms, accept it
	 * and then invalidate it.
	 */
	if (hrt_elapsed_time(&ppm_last_valid_decode) < 200000) {

		/* PPM data exists, copy it */
		*num_values = ppm_decoded_channels;
		if (*num_values > PX4IO_RC_INPUT_CHANNELS)
			*num_values = PX4IO_RC_INPUT_CHANNELS;

		for (unsigned i = 0; i < *num_values; i++) {
			values[i] = ppm_buffer[i];
		}

		/* clear validity */
		ppm_last_valid_decode = 0;

		/* store PPM frame length */
		if (num_values)
			*frame_len = ppm_frame_length;

		/* good if we got any channels */
		result = (*num_values > 0);
	}

	irqrestore(state);

	return result;
}<|MERGE_RESOLUTION|>--- conflicted
+++ resolved
@@ -137,22 +137,14 @@
 
 	bool sbus_updated;
 
-<<<<<<< HEAD
 	if (r_page_setup[PX4IO_P_SETUP_FEATURES] & PX4IO_P_SETUP_FEATURES_SAFELINK_IN) {
 		bool safelink_failsafe;
 		bool safelink_updated = safelink_input(r_safelink_values, &r_safelink_count, &safelink_failsafe, PX4IO_SERVO_COUNT);
 	} else {
 
 		perf_begin(c_gather_sbus);
-=======
-	bool sbus_failsafe, sbus_frame_drop;
-	bool sbus_updated = sbus_input(r_raw_rc_values, &r_raw_rc_count, &sbus_failsafe, &sbus_frame_drop, PX4IO_RC_INPUT_CHANNELS);
->>>>>>> d67089b2
-
-		bool sbus_status = (r_status_flags & PX4IO_P_STATUS_FLAGS_RC_SBUS);
 
 		bool sbus_failsafe, sbus_frame_drop;
-
 		sbus_updated = sbus_input(r_raw_rc_values, &r_raw_rc_count, &sbus_failsafe, &sbus_frame_drop, PX4IO_RC_INPUT_CHANNELS);
 
 		if (sbus_updated) {
