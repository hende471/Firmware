/****************************************************************************
 *
 *   Copyright (c) 2012-2016 PX4 Development Team. All rights reserved.
 *
 * Redistribution and use in source and binary forms, with or without
 * modification, are permitted provided that the following conditions
 * are met:
 *
 * 1. Redistributions of source code must retain the above copyright
 *    notice, this list of conditions and the following disclaimer.
 * 2. Redistributions in binary form must reproduce the above copyright
 *    notice, this list of conditions and the following disclaimer in
 *    the documentation and/or other materials provided with the
 *    distribution.
 * 3. Neither the name PX4 nor the names of its contributors may be
 *    used to endorse or promote products derived from this software
 *    without specific prior written permission.
 *
 * THIS SOFTWARE IS PROVIDED BY THE COPYRIGHT HOLDERS AND CONTRIBUTORS
 * "AS IS" AND ANY EXPRESS OR IMPLIED WARRANTIES, INCLUDING, BUT NOT
 * LIMITED TO, THE IMPLIED WARRANTIES OF MERCHANTABILITY AND FITNESS
 * FOR A PARTICULAR PURPOSE ARE DISCLAIMED. IN NO EVENT SHALL THE
 * COPYRIGHT OWNER OR CONTRIBUTORS BE LIABLE FOR ANY DIRECT, INDIRECT,
 * INCIDENTAL, SPECIAL, EXEMPLARY, OR CONSEQUENTIAL DAMAGES (INCLUDING,
 * BUT NOT LIMITED TO, PROCUREMENT OF SUBSTITUTE GOODS OR SERVICES; LOSS
 * OF USE, DATA, OR PROFITS; OR BUSINESS INTERRUPTION) HOWEVER CAUSED
 * AND ON ANY THEORY OF LIABILITY, WHETHER IN CONTRACT, STRICT
 * LIABILITY, OR TORT (INCLUDING NEGLIGENCE OR OTHERWISE) ARISING IN
 * ANY WAY OUT OF THE USE OF THIS SOFTWARE, EVEN IF ADVISED OF THE
 * POSSIBILITY OF SUCH DAMAGE.
 *
 ****************************************************************************/

/**
 * @file sensor_params.c
 *
 * Parameters defined by the sensors task.
 *
 * @author Lorenz Meier <lorenz@px4.io>
 * @author Julian Oes <julian@px4.io>
 * @author Thomas Gubler <thomas@px4.io>
 */

/**
 * ID of the board this parameter set was calibrated on.
 *
 * @group Sensor Calibration
 */
PARAM_DEFINE_INT32(CAL_BOARD_ID, 0);

/**
 * ID of the Gyro that the calibration is for.
 *
 * @group Sensor Calibration
 */
PARAM_DEFINE_INT32(CAL_GYRO0_ID, 0);

/**
 * Gyro X-axis offset
 *
 * @min -10.0
 * @max 10.0
 * @group Sensor Calibration
 */
PARAM_DEFINE_FLOAT(CAL_GYRO0_XOFF, 0.0f);

/**
 * Gyro Y-axis offset
 *
 * @min -10.0
 * @max 10.0
 * @group Sensor Calibration
 */
PARAM_DEFINE_FLOAT(CAL_GYRO0_YOFF, 0.0f);

/**
 * Gyro Z-axis offset
 *
 * @min -5.0
 * @max 5.0
 * @group Sensor Calibration
 */
PARAM_DEFINE_FLOAT(CAL_GYRO0_ZOFF, 0.0f);

/**
 * Gyro X-axis scaling factor
 *
 * @min -1.5
 * @max 1.5
 * @group Sensor Calibration
 */
PARAM_DEFINE_FLOAT(CAL_GYRO0_XSCALE, 1.0f);

/**
 * Gyro Y-axis scaling factor
 *
 * @min -1.5
 * @max 1.5
 * @group Sensor Calibration
 */
PARAM_DEFINE_FLOAT(CAL_GYRO0_YSCALE, 1.0f);

/**
 * Gyro Z-axis scaling factor
 *
 * @min -1.5
 * @max 1.5
 * @group Sensor Calibration
 */
PARAM_DEFINE_FLOAT(CAL_GYRO0_ZSCALE, 1.0f);

/**
 * ID of Magnetometer the calibration is for.
 *
 * @group Sensor Calibration
 */
PARAM_DEFINE_INT32(CAL_MAG0_ID, 0);

/**
 * Rotation of magnetometer 0 relative to airframe.
 *
 * An internal magnetometer will force a value of -1, so a GCS
 * should only attempt to configure the rotation if the value is
 * greater than or equal to zero.
 *
 * @value -1 Internal mag
 * @value 0 No rotation
 * @value 1 Yaw 45°
 * @value 2 Yaw 90°
 * @value 3 Yaw 135°
 * @value 4 Yaw 180°
 * @value 5 Yaw 225°
 * @value 6 Yaw 270°
 * @value 7 Yaw 315°
 * @value 8 Roll 180°
 * @value 9 Roll 180°, Yaw 45°
 * @value 10 Roll 180°, Yaw 90°
 * @value 11 Roll 180°, Yaw 135°
 * @value 12 Pitch 180°
 * @value 13 Roll 180°, Yaw 225°
 * @value 14 Roll 180°, Yaw 270°
 * @value 15 Roll 180°, Yaw 315°
 * @value 16 Roll 90°
 * @value 17 Roll 90°, Yaw 45°
 * @value 18 Roll 90°, Yaw 90°
 * @value 19 Roll 90°, Yaw 135°
 * @value 20 Roll 270°
 * @value 21 Roll 270°, Yaw 45°
 * @value 22 Roll 270°, Yaw 90°
 * @value 23 Roll 270°, Yaw 135°
 * @value 24 Pitch 90°
 * @value 25 Pitch 270°
 *
 * @min -1
 * @max 30
 * @group Sensor Calibration
 */
PARAM_DEFINE_INT32(CAL_MAG0_ROT, -1);

/**
 * Magnetometer X-axis offset
 *
 * @min -500.0
 * @max 500.0
 * @group Sensor Calibration
 */
PARAM_DEFINE_FLOAT(CAL_MAG0_XOFF, 0.0f);

/**
 * Magnetometer Y-axis offset
 *
 * @min -500.0
 * @max 500.0
 * @group Sensor Calibration
 */
PARAM_DEFINE_FLOAT(CAL_MAG0_YOFF, 0.0f);

/**
 * Magnetometer Z-axis offset
 *
 * @min -500.0
 * @max 500.0
 * @group Sensor Calibration
 */
PARAM_DEFINE_FLOAT(CAL_MAG0_ZOFF, 0.0f);

/**
 * Magnetometer X-axis scaling factor
 *
 * @group Sensor Calibration
 */
PARAM_DEFINE_FLOAT(CAL_MAG0_XSCALE, 1.0f);

/**
 * Magnetometer Y-axis scaling factor
 *
 * @group Sensor Calibration
 */
PARAM_DEFINE_FLOAT(CAL_MAG0_YSCALE, 1.0f);

/**
 * Magnetometer Z-axis scaling factor
 *
 * @group Sensor Calibration
 */
PARAM_DEFINE_FLOAT(CAL_MAG0_ZSCALE, 1.0f);

/**
 * ID of the Accelerometer that the calibration is for.
 *
 * @group Sensor Calibration
 */
PARAM_DEFINE_INT32(CAL_ACC0_ID, 0);

/**
 * Accelerometer X-axis offset
 *
 * @group Sensor Calibration
 */
PARAM_DEFINE_FLOAT(CAL_ACC0_XOFF, 0.0f);

/**
 * Accelerometer Y-axis offset
 *
 * @group Sensor Calibration
 */
PARAM_DEFINE_FLOAT(CAL_ACC0_YOFF, 0.0f);

/**
 * Accelerometer Z-axis offset
 *
 * @group Sensor Calibration
 */
PARAM_DEFINE_FLOAT(CAL_ACC0_ZOFF, 0.0f);

/**
 * Accelerometer X-axis scaling factor
 *
 * @group Sensor Calibration
 */
PARAM_DEFINE_FLOAT(CAL_ACC0_XSCALE, 1.0f);

/**
 * Accelerometer Y-axis scaling factor
 *
 * @group Sensor Calibration
 */
PARAM_DEFINE_FLOAT(CAL_ACC0_YSCALE, 1.0f);

/**
 * Accelerometer Z-axis scaling factor
 *
 * @group Sensor Calibration
 */
PARAM_DEFINE_FLOAT(CAL_ACC0_ZSCALE, 1.0f);

/**
 * ID of the Gyro that the calibration is for.
 *
 * @group Sensor Calibration
 */
PARAM_DEFINE_INT32(CAL_GYRO1_ID, 0);

/**
 * Gyro X-axis offset
 *
 * @min -10.0
 * @max 10.0
 * @group Sensor Calibration
 */
PARAM_DEFINE_FLOAT(CAL_GYRO1_XOFF, 0.0f);

/**
 * Gyro Y-axis offset
 *
 * @min -10.0
 * @max 10.0
 * @group Sensor Calibration
 */
PARAM_DEFINE_FLOAT(CAL_GYRO1_YOFF, 0.0f);

/**
 * Gyro Z-axis offset
 *
 * @min -5.0
 * @max 5.0
 * @group Sensor Calibration
 */
PARAM_DEFINE_FLOAT(CAL_GYRO1_ZOFF, 0.0f);

/**
 * Gyro X-axis scaling factor
 *
 * @min -1.5
 * @max 1.5
 * @group Sensor Calibration
 */
PARAM_DEFINE_FLOAT(CAL_GYRO1_XSCALE, 1.0f);

/**
 * Gyro Y-axis scaling factor
 *
 * @min -1.5
 * @max 1.5
 * @group Sensor Calibration
 */
PARAM_DEFINE_FLOAT(CAL_GYRO1_YSCALE, 1.0f);

/**
 * Gyro Z-axis scaling factor
 *
 * @min -1.5
 * @max 1.5
 * @group Sensor Calibration
 */
PARAM_DEFINE_FLOAT(CAL_GYRO1_ZSCALE, 1.0f);

/**
 * ID of Magnetometer the calibration is for.
 *
 * @group Sensor Calibration
 */
PARAM_DEFINE_INT32(CAL_MAG1_ID, 0);

/**
 * Rotation of magnetometer 1 relative to airframe.
 *
 * An internal magnetometer will force a value of -1, so a GCS
 * should only attempt to configure the rotation if the value is
 * greater than or equal to zero.
 *
 * @value -1 Internal mag
 * @value 0 No rotation
 * @value 1 Yaw 45°
 * @value 2 Yaw 90°
 * @value 3 Yaw 135°
 * @value 4 Yaw 180°
 * @value 5 Yaw 225°
 * @value 6 Yaw 270°
 * @value 7 Yaw 315°
 * @value 8 Roll 180°
 * @value 9 Roll 180°, Yaw 45°
 * @value 10 Roll 180°, Yaw 90°
 * @value 11 Roll 180°, Yaw 135°
 * @value 12 Pitch 180°
 * @value 13 Roll 180°, Yaw 225°
 * @value 14 Roll 180°, Yaw 270°
 * @value 15 Roll 180°, Yaw 315°
 * @value 16 Roll 90°
 * @value 17 Roll 90°, Yaw 45°
 * @value 18 Roll 90°, Yaw 90°
 * @value 19 Roll 90°, Yaw 135°
 * @value 20 Roll 270°
 * @value 21 Roll 270°, Yaw 45°
 * @value 22 Roll 270°, Yaw 90°
 * @value 23 Roll 270°, Yaw 135°
 * @value 24 Pitch 90°
 * @value 25 Pitch 270°
 *
 * @min -1
 * @max 30
 * @group Sensor Calibration
 */
PARAM_DEFINE_INT32(CAL_MAG1_ROT, -1);

/**
 * Magnetometer X-axis offset
 *
 * @min -500.0
 * @max 500.0
 * @group Sensor Calibration
 */
PARAM_DEFINE_FLOAT(CAL_MAG1_XOFF, 0.0f);

/**
 * Magnetometer Y-axis offset
 *
 * @min -500.0
 * @max 500.0
 * @group Sensor Calibration
 */
PARAM_DEFINE_FLOAT(CAL_MAG1_YOFF, 0.0f);

/**
 * Magnetometer Z-axis offset
 *
 * @min -500.0
 * @max 500.0
 * @group Sensor Calibration
 */
PARAM_DEFINE_FLOAT(CAL_MAG1_ZOFF, 0.0f);

/**
 * Magnetometer X-axis scaling factor
 *
 * @group Sensor Calibration
 */
PARAM_DEFINE_FLOAT(CAL_MAG1_XSCALE, 1.0f);

/**
 * Magnetometer Y-axis scaling factor
 *
 * @group Sensor Calibration
 */
PARAM_DEFINE_FLOAT(CAL_MAG1_YSCALE, 1.0f);

/**
 * Magnetometer Z-axis scaling factor
 *
 * @group Sensor Calibration
 */
PARAM_DEFINE_FLOAT(CAL_MAG1_ZSCALE, 1.0f);

/**
 * ID of the Accelerometer that the calibration is for.
 *
 * @group Sensor Calibration
 */
PARAM_DEFINE_INT32(CAL_ACC1_ID, 0);

/**
 * Accelerometer X-axis offset
 *
 * @group Sensor Calibration
 */
PARAM_DEFINE_FLOAT(CAL_ACC1_XOFF, 0.0f);

/**
 * Accelerometer Y-axis offset
 *
 * @group Sensor Calibration
 */
PARAM_DEFINE_FLOAT(CAL_ACC1_YOFF, 0.0f);

/**
 * Accelerometer Z-axis offset
 *
 * @group Sensor Calibration
 */
PARAM_DEFINE_FLOAT(CAL_ACC1_ZOFF, 0.0f);

/**
 * Accelerometer X-axis scaling factor
 *
 * @group Sensor Calibration
 */
PARAM_DEFINE_FLOAT(CAL_ACC1_XSCALE, 1.0f);

/**
 * Accelerometer Y-axis scaling factor
 *
 * @group Sensor Calibration
 */
PARAM_DEFINE_FLOAT(CAL_ACC1_YSCALE, 1.0f);

/**
 * Accelerometer Z-axis scaling factor
 *
 * @group Sensor Calibration
 */
PARAM_DEFINE_FLOAT(CAL_ACC1_ZSCALE, 1.0f);

/**
 * ID of the Gyro that the calibration is for.
 *
 * @group Sensor Calibration
 */
PARAM_DEFINE_INT32(CAL_GYRO2_ID, 0);

/**
 * Gyro X-axis offset
 *
 * @min -10.0
 * @max 10.0
 * @group Sensor Calibration
 */
PARAM_DEFINE_FLOAT(CAL_GYRO2_XOFF, 0.0f);

/**
 * Gyro Y-axis offset
 *
 * @min -10.0
 * @max 10.0
 * @group Sensor Calibration
 */
PARAM_DEFINE_FLOAT(CAL_GYRO2_YOFF, 0.0f);

/**
 * Gyro Z-axis offset
 *
 * @min -5.0
 * @max 5.0
 * @group Sensor Calibration
 */
PARAM_DEFINE_FLOAT(CAL_GYRO2_ZOFF, 0.0f);

/**
 * Gyro X-axis scaling factor
 *
 * @min -1.5
 * @max 1.5
 * @group Sensor Calibration
 */
PARAM_DEFINE_FLOAT(CAL_GYRO2_XSCALE, 1.0f);

/**
 * Gyro Y-axis scaling factor
 *
 * @min -1.5
 * @max 1.5
 * @group Sensor Calibration
 */
PARAM_DEFINE_FLOAT(CAL_GYRO2_YSCALE, 1.0f);

/**
 * Gyro Z-axis scaling factor
 *
 * @min -1.5
 * @max 1.5
 * @group Sensor Calibration
 */
PARAM_DEFINE_FLOAT(CAL_GYRO2_ZSCALE, 1.0f);

/**
 * ID of Magnetometer the calibration is for.
 *
 * @group Sensor Calibration
 */
PARAM_DEFINE_INT32(CAL_MAG2_ID, 0);

/**
 * Rotation of magnetometer 2 relative to airframe.
 *
 * An internal magnetometer will force a value of -1, so a GCS
 * should only attempt to configure the rotation if the value is
 * greater than or equal to zero.
 *
 * @value -1 Internal mag
 * @value 0 No rotation
 * @value 1 Yaw 45°
 * @value 2 Yaw 90°
 * @value 3 Yaw 135°
 * @value 4 Yaw 180°
 * @value 5 Yaw 225°
 * @value 6 Yaw 270°
 * @value 7 Yaw 315°
 * @value 8 Roll 180°
 * @value 9 Roll 180°, Yaw 45°
 * @value 10 Roll 180°, Yaw 90°
 * @value 11 Roll 180°, Yaw 135°
 * @value 12 Pitch 180°
 * @value 13 Roll 180°, Yaw 225°
 * @value 14 Roll 180°, Yaw 270°
 * @value 15 Roll 180°, Yaw 315°
 * @value 16 Roll 90°
 * @value 17 Roll 90°, Yaw 45°
 * @value 18 Roll 90°, Yaw 90°
 * @value 19 Roll 90°, Yaw 135°
 * @value 20 Roll 270°
 * @value 21 Roll 270°, Yaw 45°
 * @value 22 Roll 270°, Yaw 90°
 * @value 23 Roll 270°, Yaw 135°
 * @value 24 Pitch 90°
 * @value 25 Pitch 270°
 *
 * @min -1
 * @max 30
 * @group Sensor Calibration
 */
PARAM_DEFINE_INT32(CAL_MAG2_ROT, -1);

/**
 * Magnetometer X-axis offset
 *
 * @min -500.0
 * @max 500.0
 * @group Sensor Calibration
 */
PARAM_DEFINE_FLOAT(CAL_MAG2_XOFF, 0.0f);

/**
 * Magnetometer Y-axis offset
 *
 * @min -500.0
 * @max 500.0
 * @group Sensor Calibration
 */
PARAM_DEFINE_FLOAT(CAL_MAG2_YOFF, 0.0f);

/**
 * Magnetometer Z-axis offset
 *
 * @min -500.0
 * @max 500.0
 * @group Sensor Calibration
 */
PARAM_DEFINE_FLOAT(CAL_MAG2_ZOFF, 0.0f);

/**
 * Magnetometer X-axis scaling factor
 *
 * @group Sensor Calibration
 */
PARAM_DEFINE_FLOAT(CAL_MAG2_XSCALE, 1.0f);

/**
 * Magnetometer Y-axis scaling factor
 *
 * @group Sensor Calibration
 */
PARAM_DEFINE_FLOAT(CAL_MAG2_YSCALE, 1.0f);

/**
 * Magnetometer Z-axis scaling factor
 *
 * @group Sensor Calibration
 */
PARAM_DEFINE_FLOAT(CAL_MAG2_ZSCALE, 1.0f);

/**
 * ID of the Accelerometer that the calibration is for.
 *
 * @group Sensor Calibration
 */
PARAM_DEFINE_INT32(CAL_ACC2_ID, 0);

/**
 * Accelerometer X-axis offset
 *
 * @group Sensor Calibration
 */
PARAM_DEFINE_FLOAT(CAL_ACC2_XOFF, 0.0f);

/**
 * Accelerometer Y-axis offset
 *
 * @group Sensor Calibration
 */
PARAM_DEFINE_FLOAT(CAL_ACC2_YOFF, 0.0f);

/**
 * Accelerometer Z-axis offset
 *
 * @group Sensor Calibration
 */
PARAM_DEFINE_FLOAT(CAL_ACC2_ZOFF, 0.0f);

/**
 * Accelerometer X-axis scaling factor
 *
 * @group Sensor Calibration
 */
PARAM_DEFINE_FLOAT(CAL_ACC2_XSCALE, 1.0f);

/**
 * Accelerometer Y-axis scaling factor
 *
 * @group Sensor Calibration
 */
PARAM_DEFINE_FLOAT(CAL_ACC2_YSCALE, 1.0f);

/**
 * Accelerometer Z-axis scaling factor
 *
 * @group Sensor Calibration
 */
PARAM_DEFINE_FLOAT(CAL_ACC2_ZSCALE, 1.0f);

/**
 * Primary accel ID
 *
 * @group Sensor Calibration
 */
PARAM_DEFINE_INT32(CAL_ACC_PRIME, 0);

/**
 * Primary gyro ID
 *
 * @group Sensor Calibration
 */
PARAM_DEFINE_INT32(CAL_GYRO_PRIME, 0);

/**
 * Primary mag ID
 *
 * @group Sensor Calibration
 */
PARAM_DEFINE_INT32(CAL_MAG_PRIME, 0);

/**
 * Primary baro ID
 *
 * @group Sensor Calibration
 */
PARAM_DEFINE_INT32(CAL_BARO_PRIME, 0);

/**
 * Differential pressure sensor offset
 *
 * The offset (zero-reading) in Pascal
 *
 * @group Sensor Calibration
 */
PARAM_DEFINE_FLOAT(SENS_DPRES_OFF, 0.0f);

/**
 * Differential pressure sensor analog scaling
 *
 * Pick the appropriate scaling from the datasheet.
 * this number defines the (linear) conversion from voltage
 * to Pascal (pa). For the MPXV7002DP this is 1000.
 *
 * NOTE: If the sensor always registers zero, try switching
 * the static and dynamic tubes.
 *
 * @group Sensor Calibration
 */
PARAM_DEFINE_FLOAT(SENS_DPRES_ANSC, 0);

/**
 * QNH for barometer
 *
 * @min 500
 * @max 1500
 * @group Sensor Calibration
 * @unit hPa
 */
PARAM_DEFINE_FLOAT(SENS_BARO_QNH, 1013.25f);


/**
 * Board rotation
 *
 * This parameter defines the rotation of the FMU board relative to the platform.
 *
 * @value 0 No rotation
 * @value 1 Yaw 45°
 * @value 2 Yaw 90°
 * @value 3 Yaw 135°
 * @value 4 Yaw 180°
 * @value 5 Yaw 225°
 * @value 6 Yaw 270°
 * @value 7 Yaw 315°
 * @value 8 Roll 180°
 * @value 9 Roll 180°, Yaw 45°
 * @value 10 Roll 180°, Yaw 90°
 * @value 11 Roll 180°, Yaw 135°
 * @value 12 Pitch 180°
 * @value 13 Roll 180°, Yaw 225°
 * @value 14 Roll 180°, Yaw 270°
 * @value 15 Roll 180°, Yaw 315°
 * @value 16 Roll 90°
 * @value 17 Roll 90°, Yaw 45°
 * @value 18 Roll 90°, Yaw 90°
 * @value 19 Roll 90°, Yaw 135°
 * @value 20 Roll 270°
 * @value 21 Roll 270°, Yaw 45°
 * @value 22 Roll 270°, Yaw 90°
 * @value 23 Roll 270°, Yaw 135°
 * @value 24 Pitch 90°
 * @value 25 Pitch 270°
 *
 * @group Sensor Calibration
 */
PARAM_DEFINE_INT32(SENS_BOARD_ROT, 0);

/**
 * PX4Flow board rotation
 *
 * This parameter defines the rotation of the PX4FLOW board relative to the platform.
 * Zero rotation is defined as Y on flow board pointing towards front of vehicle
 *
 * @value 0 No rotation
 * @value 1 Yaw 45°
 * @value 2 Yaw 90°
 * @value 3 Yaw 135°
 * @value 4 Yaw 180°
 * @value 5 Yaw 225°
 * @value 6 Yaw 270°
 * @value 7 Yaw 315°
 *
 * @reboot_required true
 *
 * @group Sensor Calibration
 */
PARAM_DEFINE_INT32(SENS_FLOW_ROT, 0);

/**
 * Board rotation Y (Pitch) offset
 *
 * This parameter defines a rotational offset in degrees around the Y (Pitch) axis. It allows the user
 * to fine tune the board offset in the event of misalignment.
 *
 * @unit deg
 * @group Sensor Calibration
 */
PARAM_DEFINE_FLOAT(SENS_BOARD_Y_OFF, 0.0f);

/**
 * Board rotation X (Roll) offset
 *
 * This parameter defines a rotational offset in degrees around the X (Roll) axis It allows the user
 * to fine tune the board offset in the event of misalignment.
 *
 * @unit deg
 * @group Sensor Calibration
 */
PARAM_DEFINE_FLOAT(SENS_BOARD_X_OFF, 0.0f);

/**
 * Board rotation Z (YAW) offset
 *
 * This parameter defines a rotational offset in degrees around the Z (Yaw) axis. It allows the user
 * to fine tune the board offset in the event of misalignment.
 *
 * @unit deg
 * @group Sensor Calibration
 */
PARAM_DEFINE_FLOAT(SENS_BOARD_Z_OFF, 0.0f);

/**
 * External magnetometer rotation
 *
 * @value 0 No rotation
 * @value 1 Yaw 45°
 * @value 2 Yaw 90°
 * @value 3 Yaw 135°
 * @value 4 Yaw 180°
 * @value 5 Yaw 225°
 * @value 6 Yaw 270°
 * @value 7 Yaw 315°
 * @value 8 Roll 180°
 * @value 9 Roll 180°, Yaw 45°
 * @value 10 Roll 180°, Yaw 90°
 * @value 11 Roll 180°, Yaw 135°
 * @value 12 Pitch 180°
 * @value 13 Roll 180°, Yaw 225°
 * @value 14 Roll 180°, Yaw 270°
 * @value 15 Roll 180°, Yaw 315°
 * @value 16 Roll 90°
 * @value 17 Roll 90°, Yaw 45°
 * @value 18 Roll 90°, Yaw 90°
 * @value 19 Roll 90°, Yaw 135°
 * @value 20 Roll 270°
 * @value 21 Roll 270°, Yaw 45°
 * @value 22 Roll 270°, Yaw 90°
 * @value 23 Roll 270°, Yaw 135°
 * @value 24 Pitch 90°
 * @value 25 Pitch 270°
 *
 * @group Sensor Calibration
 */
PARAM_DEFINE_INT32(SENS_EXT_MAG_ROT, 0);

/**
 * Select primary magnetometer
 *
 * @min 0
 * @max 2
 * @value 0 Auto-select Mag
 * @value 1 External is primary Mag
 * @value 2 Internal is primary Mag
 * @group Sensor Calibration
 */
PARAM_DEFINE_INT32(SENS_EXT_MAG, 0);


/**
 * RC Channel 1 Minimum
 *
 * Minimum value for RC channel 1
 *
 * @min 800.0
 * @max 1500.0
 * @unit us
 * @group Radio Calibration
 */
PARAM_DEFINE_FLOAT(RC1_MIN, 1000.0f);

/**
 * RC Channel 1 Trim
 *
 * Mid point value (same as min for throttle)
 *
 * @min 800.0
 * @max 2200.0
 * @unit us
 * @group Radio Calibration
 */
PARAM_DEFINE_FLOAT(RC1_TRIM, 1500.0f);

/**
 * RC Channel 1 Maximum
 *
 * Maximum value for RC channel 1
 *
 * @min 1500.0
 * @max 2200.0
 * @unit us
 * @group Radio Calibration
 */
PARAM_DEFINE_FLOAT(RC1_MAX, 2000.0f);

/**
 * RC Channel 1 Reverse
 *
 * Set to -1 to reverse channel.
 *
 * @min -1.0
 * @max 1.0
 * @group Radio Calibration
 */
PARAM_DEFINE_FLOAT(RC1_REV, 1.0f);

/**
 * RC Channel 1 dead zone
 *
 * The +- range of this value around the trim value will be considered as zero.
 *
 * @min 0.0
 * @max 100.0
 * @unit us
 * @group Radio Calibration
 */
PARAM_DEFINE_FLOAT(RC1_DZ, 10.0f);

/**
 * RC Channel 2 Minimum
 *
 * Minimum value for this channel.
 *
 * @min 800.0
 * @max 1500.0
 * @unit us
 * @group Radio Calibration
 */
PARAM_DEFINE_FLOAT(RC2_MIN, 1000.0f);

/**
 * RC Channel 2 Trim
 *
 * Mid point value (has to be set to the same as min for throttle channel).
 *
 * @min 800.0
 * @max 2200.0
 * @unit us
 * @group Radio Calibration
 */
PARAM_DEFINE_FLOAT(RC2_TRIM, 1500.0f);

/**
 * RC Channel 2 Maximum
 *
 * Maximum value for this channel.
 *
 * @min 1500.0
 * @max 2200.0
 * @unit us
 * @group Radio Calibration
 */
PARAM_DEFINE_FLOAT(RC2_MAX, 2000.0f);

/**
 * RC Channel 2 Reverse
 *
 * Set to -1 to reverse channel.
 *
 * @min -1.0
 * @max 1.0
 * @group Radio Calibration
 */
PARAM_DEFINE_FLOAT(RC2_REV, 1.0f);

/**
 * RC Channel 2 dead zone
 *
 * The +- range of this value around the trim value will be considered as zero.
 *
 * @min 0.0
 * @max 100.0
 * @unit us
 * @group Radio Calibration
 */
PARAM_DEFINE_FLOAT(RC2_DZ, 10.0f);

/**
 * RC Channel 3 Minimum
 *
 * Minimum value for this channel.
 *
 * @min 800.0
 * @max 1500.0
 * @unit us
 * @group Radio Calibration
 */
PARAM_DEFINE_FLOAT(RC3_MIN, 1000);

/**
 * RC Channel 3 Trim
 *
 * Mid point value (has to be set to the same as min for throttle channel).
 *
 * @min 800.0
 * @max 2200.0
 * @unit us
 * @group Radio Calibration
 */
PARAM_DEFINE_FLOAT(RC3_TRIM, 1500);

/**
 * RC Channel 3 Maximum
 *
 * Maximum value for this channel.
 *
 * @min 1500.0
 * @max 2200.0
 * @unit us
 * @group Radio Calibration
 */
PARAM_DEFINE_FLOAT(RC3_MAX, 2000);

/**
 * RC Channel 3 Reverse
 *
 * Set to -1 to reverse channel.
 *
 * @min -1.0
 * @max 1.0
 * @group Radio Calibration
 */
PARAM_DEFINE_FLOAT(RC3_REV, 1.0f);
/**
 * RC Channel 3 dead zone
 *
 * The +- range of this value around the trim value will be considered as zero.
 *
 * @min 0.0
 * @max 100.0
 * @unit us
 * @group Radio Calibration
 */
PARAM_DEFINE_FLOAT(RC3_DZ, 10.0f);

/**
 * RC Channel 4 Minimum
 *
 * Minimum value for this channel.
 *
 * @min 800.0
 * @max 1500.0
 * @unit us
 * @group Radio Calibration
 */
PARAM_DEFINE_FLOAT(RC4_MIN, 1000);

/**
 * RC Channel 4 Trim
 *
 * Mid point value (has to be set to the same as min for throttle channel).
 *
 * @min 800.0
 * @max 2200.0
 * @unit us
 * @group Radio Calibration
 */
PARAM_DEFINE_FLOAT(RC4_TRIM, 1500);

/**
 * RC Channel 4 Maximum
 *
 * Maximum value for this channel.
 *
 * @min 1500.0
 * @max 2200.0
 * @unit us
 * @group Radio Calibration
 */
PARAM_DEFINE_FLOAT(RC4_MAX, 2000);

/**
 * RC Channel 4 Reverse
 *
 * Set to -1 to reverse channel.
 *
 * @min -1.0
 * @max 1.0
 * @group Radio Calibration
 */
PARAM_DEFINE_FLOAT(RC4_REV, 1.0f);

/**
 * RC Channel 4 dead zone
 *
 * The +- range of this value around the trim value will be considered as zero.
 *
 * @min 0.0
 * @max 100.0
 * @unit us
 * @group Radio Calibration
 */
PARAM_DEFINE_FLOAT(RC4_DZ, 10.0f);

/**
 * RC Channel 5 Minimum
 *
 * Minimum value for this channel.
 *
 * @min 800.0
 * @max 1500.0
 * @unit us
 * @group Radio Calibration
 */
PARAM_DEFINE_FLOAT(RC5_MIN, 1000);

/**
 * RC Channel 5 Trim
 *
 * Mid point value (has to be set to the same as min for throttle channel).
 *
 * @min 800.0
 * @max 2200.0
 * @unit us
 * @group Radio Calibration
 */
PARAM_DEFINE_FLOAT(RC5_TRIM, 1500);

/**
 * RC Channel 5 Maximum
 *
 * Maximum value for this channel.
 *
 * @min 1500.0
 * @max 2200.0
 * @unit us
 * @group Radio Calibration
 */
PARAM_DEFINE_FLOAT(RC5_MAX, 2000);

/**
 * RC Channel 5 Reverse
 *
 * Set to -1 to reverse channel.
 *
 * @min -1.0
 * @max 1.0
 * @group Radio Calibration
 */
PARAM_DEFINE_FLOAT(RC5_REV, 1.0f);

/**
 * RC Channel 5 dead zone
 *
 * The +- range of this value around the trim value will be considered as zero.
 *
 * @min 0.0
 * @max 100.0
 * @group Radio Calibration
 */
PARAM_DEFINE_FLOAT(RC5_DZ,  10.0f);

/**
 * RC Channel 6 Minimum
 *
 * Minimum value for this channel.
 *
 * @unit us
 * @min 800.0
 * @max 1500.0
 * @group Radio Calibration
 */
PARAM_DEFINE_FLOAT(RC6_MIN, 1000);

/**
 * RC Channel 6 Trim
 *
 * Mid point value (has to be set to the same as min for throttle channel).
 *
 * @min 800.0
 * @max 2200.0
 * @unit us
 * @group Radio Calibration
 */
PARAM_DEFINE_FLOAT(RC6_TRIM, 1500);

/**
 * RC Channel 6 Maximum
 *
 * Maximum value for this channel.
 *
 * @min 1500.0
 * @max 2200.0
 * @unit us
 * @group Radio Calibration
 */
PARAM_DEFINE_FLOAT(RC6_MAX, 2000);

/**
 * RC Channel 6 Reverse
 *
 * Set to -1 to reverse channel.
 *
 * @min -1.0
 * @max 1.0
 * @group Radio Calibration
 */
PARAM_DEFINE_FLOAT(RC6_REV, 1.0f);

/**
 * RC Channel 6 dead zone
 *
 * The +- range of this value around the trim value will be considered as zero.
 *
 * @min 0.0
 * @max 100.0
 * @group Radio Calibration
 */
PARAM_DEFINE_FLOAT(RC6_DZ, 10.0f);

/**
 * RC Channel 7 Minimum
 *
 * Minimum value for this channel.
 *
 * @unit us
 * @min 800.0
 * @max 1500.0
 * @group Radio Calibration
 */
PARAM_DEFINE_FLOAT(RC7_MIN, 1000);

/**
 * RC Channel 7 Trim
 *
 * Mid point value (has to be set to the same as min for throttle channel).
 *
 * @min 800.0
 * @max 2200.0
 * @unit us
 * @group Radio Calibration
 */
PARAM_DEFINE_FLOAT(RC7_TRIM, 1500);

/**
 * RC Channel 7 Maximum
 *
 * Maximum value for this channel.
 *
 * @min 1500.0
 * @max 2200.0
 * @unit us
 * @group Radio Calibration
 */
PARAM_DEFINE_FLOAT(RC7_MAX, 2000);

/**
 * RC Channel 7 Reverse
 *
 * Set to -1 to reverse channel.
 *
 * @min -1.0
 * @max 1.0
 * @group Radio Calibration
 */
PARAM_DEFINE_FLOAT(RC7_REV, 1.0f);

/**
 * RC Channel 7 dead zone
 *
 * The +- range of this value around the trim value will be considered as zero.
 *
 * @min 0.0
 * @max 100.0
 * @group Radio Calibration
 */
PARAM_DEFINE_FLOAT(RC7_DZ, 10.0f);

/**
 * RC Channel 8 Minimum
 *
 * Minimum value for this channel.
 *
 * @min 800.0
 * @max 1500.0
 * @unit us
 * @group Radio Calibration
 */
PARAM_DEFINE_FLOAT(RC8_MIN, 1000);

/**
 * RC Channel 8 Trim
 *
 * Mid point value (has to be set to the same as min for throttle channel).
 *
 * @min 800.0
 * @max 2200.0
 * @unit us
 * @group Radio Calibration
 */
PARAM_DEFINE_FLOAT(RC8_TRIM, 1500);

/**
 * RC Channel 8 Maximum
 *
 * Maximum value for this channel.
 *
 * @min 1500.0
 * @max 2200.0
 * @unit us
 * @group Radio Calibration
 */
PARAM_DEFINE_FLOAT(RC8_MAX, 2000);

/**
 * RC Channel 8 Reverse
 *
 * Set to -1 to reverse channel.
 *
 * @min -1.0
 * @max 1.0
 * @group Radio Calibration
 */
PARAM_DEFINE_FLOAT(RC8_REV, 1.0f);

/**
 * RC Channel 8 dead zone
 *
 * The +- range of this value around the trim value will be considered as zero.
 *
 * @min 0.0
 * @max 100.0
 * @group Radio Calibration
 */
PARAM_DEFINE_FLOAT(RC8_DZ, 10.0f);

/**
 * RC Channel 9 Minimum
 *
 * Minimum value for this channel.
 *
 * @min 800.0
 * @max 1500.0
 * @unit us
 * @group Radio Calibration
 */
PARAM_DEFINE_FLOAT(RC9_MIN, 1000);

/**
 * RC Channel 9 Trim
 *
 * Mid point value (has to be set to the same as min for throttle channel).
 *
 * @min 800.0
 * @max 2200.0
 * @unit us
 * @group Radio Calibration
 */
PARAM_DEFINE_FLOAT(RC9_TRIM, 1500);

/**
 * RC Channel 9 Maximum
 *
 * Maximum value for this channel.
 *
 * @min 1500.0
 * @max 2200.0
 * @unit us
 * @group Radio Calibration
 */
PARAM_DEFINE_FLOAT(RC9_MAX, 2000);

/**
 * RC Channel 9 Reverse
 *
 * Set to -1 to reverse channel.
 *
 * @min -1.0
 * @max 1.0
 * @group Radio Calibration
 */
PARAM_DEFINE_FLOAT(RC9_REV, 1.0f);

/**
 * RC Channel 9 dead zone
 *
 * The +- range of this value around the trim value will be considered as zero.
 *
 * @min 0.0
 * @max 100.0
 * @group Radio Calibration
 */
PARAM_DEFINE_FLOAT(RC9_DZ, 0.0f);

/**
 * RC Channel 10 Minimum
 *
 * Minimum value for this channel.
 *
 * @min 800.0
 * @max 1500.0
 * @unit us
 * @group Radio Calibration
 */
PARAM_DEFINE_FLOAT(RC10_MIN, 1000);

/**
 * RC Channel 10 Trim
 *
 * Mid point value (has to be set to the same as min for throttle channel).
 *
 * @min 800.0
 * @max 2200.0
 * @unit us
 * @group Radio Calibration
 */
PARAM_DEFINE_FLOAT(RC10_TRIM, 1500);

/**
 * RC Channel 10 Maximum
 *
 * Maximum value for this channel.
 *
 * @min 1500.0
 * @max 2200.0
 * @unit us
 * @group Radio Calibration
 */
PARAM_DEFINE_FLOAT(RC10_MAX, 2000);

/**
 * RC Channel 10 Reverse
 *
 * Set to -1 to reverse channel.
 *
 * @min -1.0
 * @max 1.0
 * @group Radio Calibration
 */
PARAM_DEFINE_FLOAT(RC10_REV, 1.0f);

/**
 * RC Channel 10 dead zone
 *
 * The +- range of this value around the trim value will be considered as zero.
 *
 * @min 0.0
 * @max 100.0
 * @group Radio Calibration
 */
PARAM_DEFINE_FLOAT(RC10_DZ, 0.0f);

/**
 * RC Channel 11 Minimum
 *
 * Minimum value for this channel.
 *
 * @min 800.0
 * @max 1500.0
 * @unit us
 * @group Radio Calibration
 */
PARAM_DEFINE_FLOAT(RC11_MIN, 1000);

/**
 * RC Channel 11 Trim
 *
 * Mid point value (has to be set to the same as min for throttle channel).
 *
 * @min 800.0
 * @max 2200.0
 * @unit us
 * @group Radio Calibration
 */
PARAM_DEFINE_FLOAT(RC11_TRIM, 1500);

/**
 * RC Channel 11 Maximum
 *
 * Maximum value for this channel.
 *
 * @min 1500.0
 * @max 2200.0
 * @unit us
 * @group Radio Calibration
 */
PARAM_DEFINE_FLOAT(RC11_MAX, 2000);

/**
 * RC Channel 11 Reverse
 *
 * Set to -1 to reverse channel.
 *
 * @min -1.0
 * @max 1.0
 * @group Radio Calibration
 */
PARAM_DEFINE_FLOAT(RC11_REV, 1.0f);

/**
 * RC Channel 11 dead zone
 *
 * The +- range of this value around the trim value will be considered as zero.
 *
 * @min 0.0
 * @max 100.0
 * @group Radio Calibration
 */
PARAM_DEFINE_FLOAT(RC11_DZ, 0.0f);

/**
 * RC Channel 12 Minimum
 *
 * Minimum value for this channel.
 *
 * @min 800.0
 * @max 1500.0
 * @unit us
 * @group Radio Calibration
 */
PARAM_DEFINE_FLOAT(RC12_MIN, 1000);

/**
 * RC Channel 12 Trim
 *
 * Mid point value (has to be set to the same as min for throttle channel).
 *
 * @min 800.0
 * @max 2200.0
 * @unit us
 * @group Radio Calibration
 */
PARAM_DEFINE_FLOAT(RC12_TRIM, 1500);

/**
 * RC Channel 12 Maximum
 *
 * Maximum value for this channel.
 *
 * @min 1500.0
 * @max 2200.0
 * @unit us
 * @group Radio Calibration
 */
PARAM_DEFINE_FLOAT(RC12_MAX, 2000);

/**
 * RC Channel 12 Reverse
 *
 * Set to -1 to reverse channel.
 *
 * @min -1.0
 * @max 1.0
 * @group Radio Calibration
 */
PARAM_DEFINE_FLOAT(RC12_REV, 1.0f);

/**
 * RC Channel 12 dead zone
 *
 * The +- range of this value around the trim value will be considered as zero.
 *
 * @min 0.0
 * @max 100.0
 * @group Radio Calibration
 */
PARAM_DEFINE_FLOAT(RC12_DZ, 0.0f);

/**
 * RC Channel 13 Minimum
 *
 * Minimum value for this channel.
 *
 * @min 800.0
 * @max 1500.0
 * @unit us
 * @group Radio Calibration
 */
PARAM_DEFINE_FLOAT(RC13_MIN, 1000);

/**
 * RC Channel 13 Trim
 *
 * Mid point value (has to be set to the same as min for throttle channel).
 *
 * @min 800.0
 * @max 2200.0
 * @unit us
 * @group Radio Calibration
 */
PARAM_DEFINE_FLOAT(RC13_TRIM, 1500);

/**
 * RC Channel 13 Maximum
 *
 * Maximum value for this channel.
 *
 * @min 1500.0
 * @max 2200.0
 * @unit us
 * @group Radio Calibration
 */
PARAM_DEFINE_FLOAT(RC13_MAX, 2000);

/**
 * RC Channel 13 Reverse
 *
 * Set to -1 to reverse channel.
 *
 * @min -1.0
 * @max 1.0
 * @group Radio Calibration
 */
PARAM_DEFINE_FLOAT(RC13_REV, 1.0f);

/**
 * RC Channel 13 dead zone
 *
 * The +- range of this value around the trim value will be considered as zero.
 *
 * @min 0.0
 * @max 100.0
 * @group Radio Calibration
 */
PARAM_DEFINE_FLOAT(RC13_DZ, 0.0f);

/**
 * RC Channel 14 Minimum
 *
 * Minimum value for this channel.
 *
 * @min 800.0
 * @max 1500.0
 * @unit us
 * @group Radio Calibration
 */
PARAM_DEFINE_FLOAT(RC14_MIN, 1000);

/**
 * RC Channel 14 Trim
 *
 * Mid point value (has to be set to the same as min for throttle channel).
 *
 * @min 800.0
 * @max 2200.0
 * @unit us
 * @group Radio Calibration
 */
PARAM_DEFINE_FLOAT(RC14_TRIM, 1500);

/**
 * RC Channel 14 Maximum
 *
 * Maximum value for this channel.
 *
 * @min 1500.0
 * @max 2200.0
 * @unit us
 * @group Radio Calibration
 */
PARAM_DEFINE_FLOAT(RC14_MAX, 2000);

/**
 * RC Channel 14 Reverse
 *
 * Set to -1 to reverse channel.
 *
 * @min -1.0
 * @max 1.0
 * @group Radio Calibration
 */
PARAM_DEFINE_FLOAT(RC14_REV, 1.0f);

/**
 * RC Channel 14 dead zone
 *
 * The +- range of this value around the trim value will be considered as zero.
 *
 * @min 0.0
 * @max 100.0
 * @group Radio Calibration
 */
PARAM_DEFINE_FLOAT(RC14_DZ, 0.0f);

/**
 * RC Channel 15 Minimum
 *
 * Minimum value for this channel.
 *
 * @min 800.0
 * @max 1500.0
 * @unit us
 * @group Radio Calibration
 */
PARAM_DEFINE_FLOAT(RC15_MIN, 1000);

/**
 * RC Channel 15 Trim
 *
 * Mid point value (has to be set to the same as min for throttle channel).
 *
 * @min 800.0
 * @max 2200.0
 * @unit us
 * @group Radio Calibration
 */
PARAM_DEFINE_FLOAT(RC15_TRIM, 1500);

/**
 * RC Channel 15 Maximum
 *
 * Maximum value for this channel.
 *
 * @min 1500.0
 * @max 2200.0
 * @unit us
 * @group Radio Calibration
 */
PARAM_DEFINE_FLOAT(RC15_MAX, 2000);

/**
 * RC Channel 15 Reverse
 *
 * Set to -1 to reverse channel.
 *
 * @min -1.0
 * @max 1.0
 * @group Radio Calibration
 */
PARAM_DEFINE_FLOAT(RC15_REV, 1.0f);

/**
 * RC Channel 15 dead zone
 *
 * The +- range of this value around the trim value will be considered as zero.
 *
 * @min 0.0
 * @max 100.0
 * @group Radio Calibration
 */
PARAM_DEFINE_FLOAT(RC15_DZ, 0.0f);

/**
 * RC Channel 16 Minimum
 *
 * Minimum value for this channel.
 *
 * @min 800.0
 * @max 1500.0
 * @unit us
 * @group Radio Calibration
 */
PARAM_DEFINE_FLOAT(RC16_MIN, 1000);

/**
 * RC Channel 16 Trim
 *
 * Mid point value (has to be set to the same as min for throttle channel).
 *
 * @min 800.0
 * @max 2200.0
 * @unit us
 * @group Radio Calibration
 */
PARAM_DEFINE_FLOAT(RC16_TRIM, 1500);

/**
 * RC Channel 16 Maximum
 *
 * Maximum value for this channel.
 *
 * @min 1500.0
 * @max 2200.0
 * @unit us
 * @group Radio Calibration
 */
PARAM_DEFINE_FLOAT(RC16_MAX, 2000);

/**
 * RC Channel 16 Reverse
 *
 * Set to -1 to reverse channel.
 *
 * @min -1.0
 * @max 1.0
 * @group Radio Calibration
 */
PARAM_DEFINE_FLOAT(RC16_REV, 1.0f);

/**
 * RC Channel 16 dead zone
 *
 * The +- range of this value around the trim value will be considered as zero.
 *
 * @min 0.0
 * @max 100.0
 * @group Radio Calibration
 */
PARAM_DEFINE_FLOAT(RC16_DZ, 0.0f);

/**
 * RC Channel 17 Minimum
 *
 * Minimum value for this channel.
 *
 * @min 800.0
 * @max 1500.0
 * @unit us
 * @group Radio Calibration
 */
PARAM_DEFINE_FLOAT(RC17_MIN, 1000);

/**
 * RC Channel 17 Trim
 *
 * Mid point value (has to be set to the same as min for throttle channel).
 *
 * @min 800.0
 * @max 2200.0
 * @unit us
 * @group Radio Calibration
 */
PARAM_DEFINE_FLOAT(RC17_TRIM, 1500);

/**
 * RC Channel 17 Maximum
 *
 * Maximum value for this channel.
 *
 * @min 1500.0
 * @max 2200.0
 * @unit us
 * @group Radio Calibration
 */
PARAM_DEFINE_FLOAT(RC17_MAX, 2000);

/**
 * RC Channel 17 Reverse
 *
 * Set to -1 to reverse channel.
 *
 * @min -1.0
 * @max 1.0
 * @group Radio Calibration
 */
PARAM_DEFINE_FLOAT(RC17_REV, 1.0f);

/**
 * RC Channel 17 dead zone
 *
 * The +- range of this value around the trim value will be considered as zero.
 *
 * @min 0.0
 * @max 100.0
 * @group Radio Calibration
 */
PARAM_DEFINE_FLOAT(RC17_DZ, 0.0f);

/**
 * RC Channel 18 Minimum
 *
 * Minimum value for this channel.
 *
 * @min 800.0
 * @max 1500.0
 * @unit us
 * @group Radio Calibration
 */
PARAM_DEFINE_FLOAT(RC18_MIN, 1000);

/**
 * RC Channel 18 Trim
 *
 * Mid point value (has to be set to the same as min for throttle channel).
 *
 * @min 800.0
 * @max 2200.0
 * @unit us
 * @group Radio Calibration
 */
PARAM_DEFINE_FLOAT(RC18_TRIM, 1500);

/**
 * RC Channel 18 Maximum
 *
 * Maximum value for this channel.
 *
 * @min 1500.0
 * @max 2200.0
 * @unit us
 * @group Radio Calibration
 */
PARAM_DEFINE_FLOAT(RC18_MAX, 2000);

/**
 * RC Channel 18 Reverse
 *
 * Set to -1 to reverse channel.
 *
 * @min -1.0
 * @max 1.0
 * @group Radio Calibration
 */
PARAM_DEFINE_FLOAT(RC18_REV, 1.0f);

/**
 * RC Channel 18 dead zone
 *
 * The +- range of this value around the trim value will be considered as zero.
 *
 * @min 0.0
 * @max 100.0
 * @group Radio Calibration
 */
PARAM_DEFINE_FLOAT(RC18_DZ, 0.0f);

/**
 * Enable relay control of relay 1 mapped to the Spektrum receiver power supply
 *
 * @min 0
 * @max 1
 * @value 0 Disabled
 * @value 1 Relay controls DSM power
 * @group Radio Calibration
 */
PARAM_DEFINE_INT32(RC_RL1_DSM_VCC, 0); /* Relay 1 controls DSM VCC */

/**
 * DSM binding trigger.
 *
 * @value -1 Inactive
 * @value 0 Start DSM2 bind
 * @value 1 Start DSMX bind
 * @min -1
 * @max 1
 * @group Radio Calibration
 */
PARAM_DEFINE_INT32(RC_DSM_BIND, -1);

/**
 * Scaling factor for battery voltage sensor on PX4IO.
 *
 * @min 1
 * @max 100000
 * @group Battery Calibration
 */
PARAM_DEFINE_INT32(BAT_V_SCALE_IO, 10000);

/**
 * Scaling factor for battery voltage sensor on FMU v2.
 *
 * @group Battery Calibration
 * @decimal 8
 */
PARAM_DEFINE_FLOAT(BAT_V_SCALING, -1.0f);

/**
 * Scaling factor for battery current sensor.
 *
 * @group Battery Calibration
 * @decimal 8
<<<<<<< HEAD
 */
PARAM_DEFINE_FLOAT(BAT_C_SCALING, -1.0);

/**
 * Offset for battery current sensor.
 *
 * @group Battery Calibration
 * @decimal 8
 */
=======
 */
PARAM_DEFINE_FLOAT(BAT_C_SCALING, -1.0);

/**
 * Offset for battery current sensor.
 *
 * @group Battery Calibration
 * @decimal 8
 */
>>>>>>> 18176ea7
PARAM_DEFINE_FLOAT(BAT_C_OFFSET, -1.0);


/**
 * RC channel count
 *
 * This parameter is used by Ground Station software to save the number
 * of channels which were used during RC calibration. It is only meant
 * for ground station use.
 *
 * @min 0
 * @max 18
 * @group Radio Calibration
 */

PARAM_DEFINE_INT32(RC_CHAN_CNT, 0);

/**
 * RC mode switch threshold automatic distribution
 *
 * This parameter is used by Ground Station software to specify whether
 * the threshold values for flight mode switches were automatically calculated.
 * 0 indicates that the threshold values were set by the user. Any other value
 * indicates that the threshold value where automatically set by the ground
 * station software. It is only meant for ground station use.
 *
 * @boolean
 * @group Radio Calibration
 */

PARAM_DEFINE_INT32(RC_TH_USER, 1);

/**
 * Roll control channel mapping.
 *
 * The channel index (starting from 1 for channel 1) indicates
 * which channel should be used for reading roll inputs from.
 * A value of zero indicates the switch is not assigned.
 *
 * @min 0
 * @max 18
 * @value 0 Unassigned
 * @value 1 Channel 1
 * @value 2 Channel 2
 * @value 3 Channel 3
 * @value 4 Channel 4
 * @value 5 Channel 5
 * @value 6 Channel 6
 * @value 7 Channel 7
 * @value 8 Channel 8
 * @value 9 Channel 9
 * @value 10 Channel 10
 * @value 11 Channel 11
 * @value 12 Channel 12
 * @value 13 Channel 13
 * @value 14 Channel 14
 * @value 15 Channel 15
 * @value 16 Channel 16
 * @value 17 Channel 17
 * @value 18 Channel 18
 * @group Radio Calibration
 */
PARAM_DEFINE_INT32(RC_MAP_ROLL, 0);

/**
 * Pitch control channel mapping.
 *
 * The channel index (starting from 1 for channel 1) indicates
 * which channel should be used for reading pitch inputs from.
 * A value of zero indicates the switch is not assigned.
 *
 * @min 0
 * @max 18
 * @value 0 Unassigned
 * @value 1 Channel 1
 * @value 2 Channel 2
 * @value 3 Channel 3
 * @value 4 Channel 4
 * @value 5 Channel 5
 * @value 6 Channel 6
 * @value 7 Channel 7
 * @value 8 Channel 8
 * @value 9 Channel 9
 * @value 10 Channel 10
 * @value 11 Channel 11
 * @value 12 Channel 12
 * @value 13 Channel 13
 * @value 14 Channel 14
 * @value 15 Channel 15
 * @value 16 Channel 16
 * @value 17 Channel 17
 * @value 18 Channel 18
 * @group Radio Calibration
 */
PARAM_DEFINE_INT32(RC_MAP_PITCH, 0);

/**
 * Failsafe channel mapping.
 *
 * The RC mapping index indicates which channel is used for failsafe
 * If 0, whichever channel is mapped to throttle is used
 * otherwise the value indicates the specific rc channel to use
 *
 * @min 0
 * @max 18
 * @value 0 Unassigned
 * @value 1 Channel 1
 * @value 2 Channel 2
 * @value 3 Channel 3
 * @value 4 Channel 4
 * @value 5 Channel 5
 * @value 6 Channel 6
 * @value 7 Channel 7
 * @value 8 Channel 8
 * @value 9 Channel 9
 * @value 10 Channel 10
 * @value 11 Channel 11
 * @value 12 Channel 12
 * @value 13 Channel 13
 * @value 14 Channel 14
 * @value 15 Channel 15
 * @value 16 Channel 16
 * @value 17 Channel 17
 * @value 18 Channel 18
 */
PARAM_DEFINE_INT32(RC_MAP_FAILSAFE, 0);  //Default to throttle function

/**
 * Throttle control channel mapping.
 *
 * The channel index (starting from 1 for channel 1) indicates
 * which channel should be used for reading throttle inputs from.
 * A value of zero indicates the switch is not assigned.
 *
 * @min 0
 * @max 18
 * @value 0 Unassigned
 * @value 1 Channel 1
 * @value 2 Channel 2
 * @value 3 Channel 3
 * @value 4 Channel 4
 * @value 5 Channel 5
 * @value 6 Channel 6
 * @value 7 Channel 7
 * @value 8 Channel 8
 * @value 9 Channel 9
 * @value 10 Channel 10
 * @value 11 Channel 11
 * @value 12 Channel 12
 * @value 13 Channel 13
 * @value 14 Channel 14
 * @value 15 Channel 15
 * @value 16 Channel 16
 * @value 17 Channel 17
 * @value 18 Channel 18
 * @group Radio Calibration
 */
PARAM_DEFINE_INT32(RC_MAP_THROTTLE, 0);

/**
 * Yaw control channel mapping.
 *
 * The channel index (starting from 1 for channel 1) indicates
 * which channel should be used for reading yaw inputs from.
 * A value of zero indicates the switch is not assigned.
 *
 * @min 0
 * @max 18
 * @value 0 Unassigned
 * @value 1 Channel 1
 * @value 2 Channel 2
 * @value 3 Channel 3
 * @value 4 Channel 4
 * @value 5 Channel 5
 * @value 6 Channel 6
 * @value 7 Channel 7
 * @value 8 Channel 8
 * @value 9 Channel 9
 * @value 10 Channel 10
 * @value 11 Channel 11
 * @value 12 Channel 12
 * @value 13 Channel 13
 * @value 14 Channel 14
 * @value 15 Channel 15
 * @value 16 Channel 16
 * @value 17 Channel 17
 * @value 18 Channel 18
 * @group Radio Calibration
 */
PARAM_DEFINE_INT32(RC_MAP_YAW, 0);

/**
 * Single channel flight mode selection
 *
 * If this parameter is non-zero, flight modes are only selected
 * by this channel and are assigned to six slots.
 *
 * @min 0
 * @max 18
 * @group Radio Switches
 * @value 0 Unassigned
 * @value 1 Channel 1
 * @value 2 Channel 2
 * @value 3 Channel 3
 * @value 4 Channel 4
 * @value 5 Channel 5
 * @value 6 Channel 6
 * @value 7 Channel 7
 * @value 8 Channel 8
 * @value 9 Channel 9
 * @value 10 Channel 10
 * @value 11 Channel 11
 * @value 12 Channel 12
 * @value 13 Channel 13
 * @value 14 Channel 14
 * @value 15 Channel 15
 * @value 16 Channel 16
 * @value 17 Channel 17
 * @value 18 Channel 18
 */
PARAM_DEFINE_INT32(RC_MAP_FLTMODE, 0);

/**
 * Mode switch channel mapping.
 *
 * This is the main flight mode selector.
 * The channel index (starting from 1 for channel 1) indicates
 * which channel should be used for deciding about the main mode.
 * A value of zero indicates the switch is not assigned.
 *
 * @min 0
 * @max 18
 * @group Radio Switches
 * @value 0 Unassigned
 * @value 1 Channel 1
 * @value 2 Channel 2
 * @value 3 Channel 3
 * @value 4 Channel 4
 * @value 5 Channel 5
 * @value 6 Channel 6
 * @value 7 Channel 7
 * @value 8 Channel 8
 * @value 9 Channel 9
 * @value 10 Channel 10
 * @value 11 Channel 11
 * @value 12 Channel 12
 * @value 13 Channel 13
 * @value 14 Channel 14
 * @value 15 Channel 15
 * @value 16 Channel 16
 * @value 17 Channel 17
 * @value 18 Channel 18
 */
PARAM_DEFINE_INT32(RC_MAP_MODE_SW, 0);

/**
 * Return switch channel
 *
 * @min 0
 * @max 18
 * @group Radio Switches
 * @value 0 Unassigned
 * @value 1 Channel 1
 * @value 2 Channel 2
 * @value 3 Channel 3
 * @value 4 Channel 4
 * @value 5 Channel 5
 * @value 6 Channel 6
 * @value 7 Channel 7
 * @value 8 Channel 8
 * @value 9 Channel 9
 * @value 10 Channel 10
 * @value 11 Channel 11
 * @value 12 Channel 12
 * @value 13 Channel 13
 * @value 14 Channel 14
 * @value 15 Channel 15
 * @value 16 Channel 16
 * @value 17 Channel 17
 * @value 18 Channel 18
 */
PARAM_DEFINE_INT32(RC_MAP_RETURN_SW, 0);

/**
 * Rattitude switch channel
 *
 * @min 0
 * @max 18
 * @group Radio Switches
 * @value 0 Unassigned
 * @value 1 Channel 1
 * @value 2 Channel 2
 * @value 3 Channel 3
 * @value 4 Channel 4
 * @value 5 Channel 5
 * @value 6 Channel 6
 * @value 7 Channel 7
 * @value 8 Channel 8
 * @value 9 Channel 9
 * @value 10 Channel 10
 * @value 11 Channel 11
 * @value 12 Channel 12
 * @value 13 Channel 13
 * @value 14 Channel 14
 * @value 15 Channel 15
 * @value 16 Channel 16
 * @value 17 Channel 17
 * @value 18 Channel 18
 */
PARAM_DEFINE_INT32(RC_MAP_RATT_SW, 0);

/**
 * Position Control switch channel
 *
 * @min 0
 * @max 18
 * @group Radio Switches
 * @value 0 Unassigned
 * @value 1 Channel 1
 * @value 2 Channel 2
 * @value 3 Channel 3
 * @value 4 Channel 4
 * @value 5 Channel 5
 * @value 6 Channel 6
 * @value 7 Channel 7
 * @value 8 Channel 8
 * @value 9 Channel 9
 * @value 10 Channel 10
 * @value 11 Channel 11
 * @value 12 Channel 12
 * @value 13 Channel 13
 * @value 14 Channel 14
 * @value 15 Channel 15
 * @value 16 Channel 16
 * @value 17 Channel 17
 * @value 18 Channel 18
 */
PARAM_DEFINE_INT32(RC_MAP_POSCTL_SW, 0);

/**
 * Loiter switch channel
 *
 * @min 0
 * @max 18
 * @group Radio Switches
 * @value 0 Unassigned
 * @value 1 Channel 1
 * @value 2 Channel 2
 * @value 3 Channel 3
 * @value 4 Channel 4
 * @value 5 Channel 5
 * @value 6 Channel 6
 * @value 7 Channel 7
 * @value 8 Channel 8
 * @value 9 Channel 9
 * @value 10 Channel 10
 * @value 11 Channel 11
 * @value 12 Channel 12
 * @value 13 Channel 13
 * @value 14 Channel 14
 * @value 15 Channel 15
 * @value 16 Channel 16
 * @value 17 Channel 17
 * @value 18 Channel 18
 */
PARAM_DEFINE_INT32(RC_MAP_LOITER_SW, 0);

/**
 * Acro switch channel
 *
 * @min 0
 * @max 18
 * @group Radio Switches
 * @value 0 Unassigned
 * @value 1 Channel 1
 * @value 2 Channel 2
 * @value 3 Channel 3
 * @value 4 Channel 4
 * @value 5 Channel 5
 * @value 6 Channel 6
 * @value 7 Channel 7
 * @value 8 Channel 8
 * @value 9 Channel 9
 * @value 10 Channel 10
 * @value 11 Channel 11
 * @value 12 Channel 12
 * @value 13 Channel 13
 * @value 14 Channel 14
 * @value 15 Channel 15
 * @value 16 Channel 16
 * @value 17 Channel 17
 * @value 18 Channel 18
 */
PARAM_DEFINE_INT32(RC_MAP_ACRO_SW, 0);

/**
 * Offboard switch channel
 *
 * @min 0
 * @max 18
 * @group Radio Switches
 * @value 0 Unassigned
 * @value 1 Channel 1
 * @value 2 Channel 2
 * @value 3 Channel 3
 * @value 4 Channel 4
 * @value 5 Channel 5
 * @value 6 Channel 6
 * @value 7 Channel 7
 * @value 8 Channel 8
 * @value 9 Channel 9
 * @value 10 Channel 10
 * @value 11 Channel 11
 * @value 12 Channel 12
 * @value 13 Channel 13
 * @value 14 Channel 14
 * @value 15 Channel 15
 * @value 16 Channel 16
 * @value 17 Channel 17
 * @value 18 Channel 18
 */
PARAM_DEFINE_INT32(RC_MAP_OFFB_SW, 0);

/**
 * Kill switch channel
 *
 * @min 0
 * @max 18
 * @group Radio Switches
 * @value 0 Unassigned
 * @value 1 Channel 1
 * @value 2 Channel 2
 * @value 3 Channel 3
 * @value 4 Channel 4
 * @value 5 Channel 5
 * @value 6 Channel 6
 * @value 7 Channel 7
 * @value 8 Channel 8
 * @value 9 Channel 9
 * @value 10 Channel 10
 * @value 11 Channel 11
 * @value 12 Channel 12
 * @value 13 Channel 13
 * @value 14 Channel 14
 * @value 15 Channel 15
 * @value 16 Channel 16
 * @value 17 Channel 17
 * @value 18 Channel 18
 */
PARAM_DEFINE_INT32(RC_MAP_KILL_SW, 0);

/**
 * Flaps channel
 *
 * @min 0
 * @max 18
 * @group Radio Switches
 * @value 0 Unassigned
 * @value 1 Channel 1
 * @value 2 Channel 2
 * @value 3 Channel 3
 * @value 4 Channel 4
 * @value 5 Channel 5
 * @value 6 Channel 6
 * @value 7 Channel 7
 * @value 8 Channel 8
 * @value 9 Channel 9
 * @value 10 Channel 10
 * @value 11 Channel 11
 * @value 12 Channel 12
 * @value 13 Channel 13
 * @value 14 Channel 14
 * @value 15 Channel 15
 * @value 16 Channel 16
 * @value 17 Channel 17
 * @value 18 Channel 18
 */
PARAM_DEFINE_INT32(RC_MAP_FLAPS, 0);

/**
<<<<<<< HEAD
 * AUX1 channel
=======
 * AUX1 Passthrough RC Channel
>>>>>>> 18176ea7
 *
 * Default function: Camera pitch
 *
 * @min 0
 * @max 18
 * @group Radio Calibration
 * @value 0 Unassigned
 * @value 1 Channel 1
 * @value 2 Channel 2
 * @value 3 Channel 3
 * @value 4 Channel 4
 * @value 5 Channel 5
 * @value 6 Channel 6
 * @value 7 Channel 7
 * @value 8 Channel 8
 * @value 9 Channel 9
 * @value 10 Channel 10
 * @value 11 Channel 11
 * @value 12 Channel 12
 * @value 13 Channel 13
 * @value 14 Channel 14
 * @value 15 Channel 15
 * @value 16 Channel 16
 * @value 17 Channel 17
 * @value 18 Channel 18
 */
PARAM_DEFINE_INT32(RC_MAP_AUX1, 0);

/**
<<<<<<< HEAD
 * AUX2 channel
=======
 * AUX2 Passthrough RC Channel
>>>>>>> 18176ea7
 *
 * Default function: Camera roll
 *
 * @min 0
 * @max 18
 * @group Radio Calibration
 * @value 0 Unassigned
 * @value 1 Channel 1
 * @value 2 Channel 2
 * @value 3 Channel 3
 * @value 4 Channel 4
 * @value 5 Channel 5
 * @value 6 Channel 6
 * @value 7 Channel 7
 * @value 8 Channel 8
 * @value 9 Channel 9
 * @value 10 Channel 10
 * @value 11 Channel 11
 * @value 12 Channel 12
 * @value 13 Channel 13
 * @value 14 Channel 14
 * @value 15 Channel 15
 * @value 16 Channel 16
 * @value 17 Channel 17
 * @value 18 Channel 18
 */
PARAM_DEFINE_INT32(RC_MAP_AUX2, 0);

/**
<<<<<<< HEAD
 * AUX3 Channel
=======
 * AUX3 Passthrough RC Channel
>>>>>>> 18176ea7
 *
 * Default function: Camera azimuth / yaw
 *
 * @min 0
 * @max 18
 * @group Radio Calibration
 * @value 0 Unassigned
 * @value 1 Channel 1
 * @value 2 Channel 2
 * @value 3 Channel 3
 * @value 4 Channel 4
 * @value 5 Channel 5
 * @value 6 Channel 6
 * @value 7 Channel 7
 * @value 8 Channel 8
 * @value 9 Channel 9
 * @value 10 Channel 10
 * @value 11 Channel 11
 * @value 12 Channel 12
 * @value 13 Channel 13
 * @value 14 Channel 14
 * @value 15 Channel 15
 * @value 16 Channel 16
 * @value 17 Channel 17
 * @value 18 Channel 18
 */
PARAM_DEFINE_INT32(RC_MAP_AUX3, 0);

/**
<<<<<<< HEAD
=======
 * AUX4 Passthrough RC Channel
 *
 * @min 0
 * @max 18
 * @group Radio Calibration
 * @value 0 Unassigned
 * @value 1 Channel 1
 * @value 2 Channel 2
 * @value 3 Channel 3
 * @value 4 Channel 4
 * @value 5 Channel 5
 * @value 6 Channel 6
 * @value 7 Channel 7
 * @value 8 Channel 8
 * @value 9 Channel 9
 * @value 10 Channel 10
 * @value 11 Channel 11
 * @value 12 Channel 12
 * @value 13 Channel 13
 * @value 14 Channel 14
 * @value 15 Channel 15
 * @value 16 Channel 16
 * @value 17 Channel 17
 * @value 18 Channel 18
 */
PARAM_DEFINE_INT32(RC_MAP_AUX4, 0);

/**
 * AUX5 Passthrough RC Channel
 *
 * @min 0
 * @max 18
 * @group Radio Calibration
 * @value 0 Unassigned
 * @value 1 Channel 1
 * @value 2 Channel 2
 * @value 3 Channel 3
 * @value 4 Channel 4
 * @value 5 Channel 5
 * @value 6 Channel 6
 * @value 7 Channel 7
 * @value 8 Channel 8
 * @value 9 Channel 9
 * @value 10 Channel 10
 * @value 11 Channel 11
 * @value 12 Channel 12
 * @value 13 Channel 13
 * @value 14 Channel 14
 * @value 15 Channel 15
 * @value 16 Channel 16
 * @value 17 Channel 17
 * @value 18 Channel 18
 */
PARAM_DEFINE_INT32(RC_MAP_AUX5, 0);

/**
>>>>>>> 18176ea7
 * PARAM1 tuning channel
 *
 * Can be used for parameter tuning with the RC. This one is further referenced as the 1st parameter channel.
 * Set to 0 to deactivate *
 *
 * @min 0
 * @max 18
 * @group Radio Calibration
 * @value 0 Unassigned
 * @value 1 Channel 1
 * @value 2 Channel 2
 * @value 3 Channel 3
 * @value 4 Channel 4
 * @value 5 Channel 5
 * @value 6 Channel 6
 * @value 7 Channel 7
 * @value 8 Channel 8
 * @value 9 Channel 9
 * @value 10 Channel 10
 * @value 11 Channel 11
 * @value 12 Channel 12
 * @value 13 Channel 13
 * @value 14 Channel 14
 * @value 15 Channel 15
 * @value 16 Channel 16
 * @value 17 Channel 17
 * @value 18 Channel 18
 */
PARAM_DEFINE_INT32(RC_MAP_PARAM1, 0);

/**
 * PARAM2 tuning channel
 *
 * Can be used for parameter tuning with the RC. This one is further referenced as the 2nd parameter channel.
 * Set to 0 to deactivate *
 *
 * @min 0
 * @max 18
 * @group Radio Calibration
 * @value 0 Unassigned
 * @value 1 Channel 1
 * @value 2 Channel 2
 * @value 3 Channel 3
 * @value 4 Channel 4
 * @value 5 Channel 5
 * @value 6 Channel 6
 * @value 7 Channel 7
 * @value 8 Channel 8
 * @value 9 Channel 9
 * @value 10 Channel 10
 * @value 11 Channel 11
 * @value 12 Channel 12
 * @value 13 Channel 13
 * @value 14 Channel 14
 * @value 15 Channel 15
 * @value 16 Channel 16
 * @value 17 Channel 17
 * @value 18 Channel 18
 */
PARAM_DEFINE_INT32(RC_MAP_PARAM2, 0);

/**
 * PARAM3 tuning channel
 *
 * Can be used for parameter tuning with the RC. This one is further referenced as the 3th parameter channel.
 * Set to 0 to deactivate *
 *
 * @min 0
 * @max 18
 * @group Radio Calibration
 * @value 0 Unassigned
 * @value 1 Channel 1
 * @value 2 Channel 2
 * @value 3 Channel 3
 * @value 4 Channel 4
 * @value 5 Channel 5
 * @value 6 Channel 6
 * @value 7 Channel 7
 * @value 8 Channel 8
 * @value 9 Channel 9
 * @value 10 Channel 10
 * @value 11 Channel 11
 * @value 12 Channel 12
 * @value 13 Channel 13
 * @value 14 Channel 14
 * @value 15 Channel 15
 * @value 16 Channel 16
 * @value 17 Channel 17
 * @value 18 Channel 18
 */
PARAM_DEFINE_INT32(RC_MAP_PARAM3, 0);

/**
 * Failsafe channel PWM threshold.
 *
 * Set to a value slightly above the PWM value assumed by throttle in a failsafe event,
 * but ensure it is below the PWM value assumed by throttle during normal operation.
 *
 * @min 0
 * @max 2200
 * @unit us
 * @group Radio Calibration
 */
PARAM_DEFINE_INT32(RC_FAILS_THR, 0);

/**
 * Threshold for selecting assist mode
 *
 * 0-1 indicate where in the full channel range the threshold sits
 * 		0 : min
 * 		1 : max
 * sign indicates polarity of comparison
 * 		positive : true when channel>th
 * 		negative : true when channel<th
 *
 * @min -1
 * @max 1
 * @group Radio Switches
 *
 *
 */
PARAM_DEFINE_FLOAT(RC_ASSIST_TH, 0.25f);

/**
 * Threshold for selecting auto mode
 *
 * 0-1 indicate where in the full channel range the threshold sits
 * 		0 : min
 * 		1 : max
 * sign indicates polarity of comparison
 * 		positive : true when channel>th
 * 		negative : true when channel<th
 *
 * @min -1
 * @max 1
 * @group Radio Switches
 *
 *
 */
PARAM_DEFINE_FLOAT(RC_AUTO_TH, 0.75f);

/**
 * Threshold for selecting rattitude mode
 *
 * 0-1 indicate where in the full channel range the threshold sits
 * 		0 : min
 * 		1 : max
 * sign indicates polarity of comparison
 * 		positive : true when channel>th
 * 		negative : true when channel<th
 *
 * @min -1
 * @max 1
 * @group Radio Switches
 *
 */
PARAM_DEFINE_FLOAT(RC_RATT_TH, 0.5f);

/**
 * Threshold for selecting posctl mode
 *
 * 0-1 indicate where in the full channel range the threshold sits
 * 		0 : min
 * 		1 : max
 * sign indicates polarity of comparison
 * 		positive : true when channel>th
 * 		negative : true when channel<th
 *
 * @min -1
 * @max 1
 * @group Radio Switches
 *
 */
PARAM_DEFINE_FLOAT(RC_POSCTL_TH, 0.5f);

/**
 * Threshold for selecting return to launch mode
 *
 * 0-1 indicate where in the full channel range the threshold sits
 * 		0 : min
 * 		1 : max
 * sign indicates polarity of comparison
 * 		positive : true when channel>th
 * 		negative : true when channel<th
 *
 * @min -1
 * @max 1
 * @group Radio Switches
 *
 *
 */
PARAM_DEFINE_FLOAT(RC_RETURN_TH, 0.5f);

/**
 * Threshold for selecting loiter mode
 *
 * 0-1 indicate where in the full channel range the threshold sits
 * 		0 : min
 * 		1 : max
 * sign indicates polarity of comparison
 * 		positive : true when channel>th
 * 		negative : true when channel<th
 *
 * @min -1
 * @max 1
 * @group Radio Switches
 *
 *
 */
PARAM_DEFINE_FLOAT(RC_LOITER_TH, 0.5f);

/**
 * Threshold for selecting acro mode
 *
 * 0-1 indicate where in the full channel range the threshold sits
 * 		0 : min
 * 		1 : max
 * sign indicates polarity of comparison
 * 		positive : true when channel>th
 * 		negative : true when channel<th
 *
 * @min -1
 * @max 1
 * @group Radio Switches
 *
 *
 */
PARAM_DEFINE_FLOAT(RC_ACRO_TH, 0.5f);


/**
 * Threshold for selecting offboard mode
 *
 * 0-1 indicate where in the full channel range the threshold sits
 * 		0 : min
 * 		1 : max
 * sign indicates polarity of comparison
 * 		positive : true when channel>th
 * 		negative : true when channel<th
 *
 * @min -1
 * @max 1
 * @group Radio Switches
 *
 *
 */
PARAM_DEFINE_FLOAT(RC_OFFB_TH, 0.5f);


/**
 * Threshold for the kill switch
 *
 * 0-1 indicate where in the full channel range the threshold sits
 * 		0 : min
 * 		1 : max
 * sign indicates polarity of comparison
 * 		positive : true when channel>th
 * 		negative : true when channel<th
 *
 * @min -1
 * @max 1
 * @group Radio Switches
 *
 *
 */
PARAM_DEFINE_FLOAT(RC_KILLSWITCH_TH, 0.25f);

/**
 * PWM input channel that provides RSSI.
 *
 * 0: do not read RSSI from input channel
 * 1-18: read RSSI from specified input channel
 *
 * Specify the range for RSSI input with RC_RSSI_PWM_MIN and RC_RSSI_PWM_MAX parameters.
 *
 * @min 0
 * @max 18
 * @value 0 Unassigned
 * @value 1 Channel 1
 * @value 2 Channel 2
 * @value 3 Channel 3
 * @value 4 Channel 4
 * @value 5 Channel 5
 * @value 6 Channel 6
 * @value 7 Channel 7
 * @value 8 Channel 8
 * @value 9 Channel 9
 * @value 10 Channel 10
 * @value 11 Channel 11
 * @value 12 Channel 12
 * @value 13 Channel 13
 * @value 14 Channel 14
 * @value 15 Channel 15
 * @value 16 Channel 16
 * @value 17 Channel 17
 * @value 18 Channel 18
 * @group Radio Calibration
 *
 */
PARAM_DEFINE_INT32(RC_RSSI_PWM_CHAN, 0);

/**
 * Max input value for RSSI reading.
 *
 * Only used if RC_RSSI_PWM_CHAN > 0
 *
 * @min 0
 * @max 2000
 * @group Radio Calibration
 *
 */
PARAM_DEFINE_INT32(RC_RSSI_PWM_MAX, 1000);

/**
 * Min input value for RSSI reading.
 *
 * Only used if RC_RSSI_PWM_CHAN > 0
 *
 * @min 0
 * @max 2000
 * @group Radio Calibration
 *
 */
PARAM_DEFINE_INT32(RC_RSSI_PWM_MIN, 2000);

/**
 * Enable Lidar-Lite (LL40LS) pwm driver
 *
 * @reboot_required true
 *
 * @boolean
 * @group Sensor Enable
 */
PARAM_DEFINE_INT32(SENS_EN_LL40LS, 0);

/**
 * Enable sf0x driver
 *
 * @reboot_required true
 *
 * @boolean
 * @group Sensor Enable
 */
PARAM_DEFINE_INT32(SENS_EN_SF0X, 0);

/**
 * Set the minimum PWM for the MAIN outputs
 *
 * IMPORTANT: CHANGING THIS PARAMETER REQUIRES A COMPLETE SYSTEM
 * REBOOT IN ORDER TO APPLY THE CHANGES. COMPLETELY POWER-CYCLE
 * THE SYSTEM TO PUT CHANGES INTO EFFECT.
 *
 * Set to 1000 for industry default or 900 to increase servo travel.
 *
 * @reboot_required true
 *
 * @min 800
 * @max 1400
 * @unit us
 * @group PWM Outputs
 */
PARAM_DEFINE_INT32(PWM_MIN, 1000);

/**
 * Set the maximum PWM for the MAIN outputs
 *
 * IMPORTANT: CHANGING THIS PARAMETER REQUIRES A COMPLETE SYSTEM
 * REBOOT IN ORDER TO APPLY THE CHANGES. COMPLETELY POWER-CYCLE
 * THE SYSTEM TO PUT CHANGES INTO EFFECT.
 *
 * Set to 2000 for industry default or 2100 to increase servo travel.
 *
 * @reboot_required true
 *
 * @min 1600
 * @max 2200
 * @unit us
 * @group PWM Outputs
 */
PARAM_DEFINE_INT32(PWM_MAX, 2000);

/**
 * Set the disarmed PWM for MAIN outputs
 *
 * IMPORTANT: CHANGING THIS PARAMETER REQUIRES A COMPLETE SYSTEM
 * REBOOT IN ORDER TO APPLY THE CHANGES. COMPLETELY POWER-CYCLE
 * THE SYSTEM TO PUT CHANGES INTO EFFECT.
 *
 * This is the PWM pulse the autopilot is outputting if not armed.
 * The main use of this parameter is to silence ESCs when they are disarmed.
 *
 * @reboot_required true
 *
 * @min 0
 * @max 2200
 * @unit us
 * @group PWM Outputs
 */
PARAM_DEFINE_INT32(PWM_DISARMED, 0);

/**
 * Set the minimum PWM for the MAIN outputs
 *
 * IMPORTANT: CHANGING THIS PARAMETER REQUIRES A COMPLETE SYSTEM
 * REBOOT IN ORDER TO APPLY THE CHANGES. COMPLETELY POWER-CYCLE
 * THE SYSTEM TO PUT CHANGES INTO EFFECT.
 *
 * Set to 1000 for default or 900 to increase servo travel
 *
 * @reboot_required true
 *
 * @min 800
 * @max 1400
 * @unit us
 * @group PWM Outputs
 */
PARAM_DEFINE_INT32(PWM_AUX_MIN, 1000);

/**
 * Set the maximum PWM for the MAIN outputs
 *
 * IMPORTANT: CHANGING THIS PARAMETER REQUIRES A COMPLETE SYSTEM
 * REBOOT IN ORDER TO APPLY THE CHANGES. COMPLETELY POWER-CYCLE
 * THE SYSTEM TO PUT CHANGES INTO EFFECT.
 *
 * Set to 2000 for default or 2100 to increase servo travel
 *
 * @reboot_required true
 *
 * @min 1600
 * @max 2200
 * @unit us
 * @group PWM Outputs
 */
PARAM_DEFINE_INT32(PWM_AUX_MAX, 2000);

/**
 * Set the disarmed PWM for AUX outputs
 *
 * IMPORTANT: CHANGING THIS PARAMETER REQUIRES A COMPLETE SYSTEM
 * REBOOT IN ORDER TO APPLY THE CHANGES. COMPLETELY POWER-CYCLE
 * THE SYSTEM TO PUT CHANGES INTO EFFECT.
 *
 * This is the PWM pulse the autopilot is outputting if not armed.
 * The main use of this parameter is to silence ESCs when they are disarmed.
 *
 * @reboot_required true
 *
 * @min 0
 * @max 2200
 * @unit us
 * @group PWM Outputs
 */
PARAM_DEFINE_INT32(PWM_AUX_DISARMED, 1000);<|MERGE_RESOLUTION|>--- conflicted
+++ resolved
@@ -1957,7 +1957,6 @@
  *
  * @group Battery Calibration
  * @decimal 8
-<<<<<<< HEAD
  */
 PARAM_DEFINE_FLOAT(BAT_C_SCALING, -1.0);
 
@@ -1967,17 +1966,6 @@
  * @group Battery Calibration
  * @decimal 8
  */
-=======
- */
-PARAM_DEFINE_FLOAT(BAT_C_SCALING, -1.0);
-
-/**
- * Offset for battery current sensor.
- *
- * @group Battery Calibration
- * @decimal 8
- */
->>>>>>> 18176ea7
 PARAM_DEFINE_FLOAT(BAT_C_OFFSET, -1.0);
 
 
@@ -2458,11 +2446,7 @@
 PARAM_DEFINE_INT32(RC_MAP_FLAPS, 0);
 
 /**
-<<<<<<< HEAD
- * AUX1 channel
-=======
  * AUX1 Passthrough RC Channel
->>>>>>> 18176ea7
  *
  * Default function: Camera pitch
  *
@@ -2492,11 +2476,7 @@
 PARAM_DEFINE_INT32(RC_MAP_AUX1, 0);
 
 /**
-<<<<<<< HEAD
- * AUX2 channel
-=======
  * AUX2 Passthrough RC Channel
->>>>>>> 18176ea7
  *
  * Default function: Camera roll
  *
@@ -2526,11 +2506,7 @@
 PARAM_DEFINE_INT32(RC_MAP_AUX2, 0);
 
 /**
-<<<<<<< HEAD
- * AUX3 Channel
-=======
  * AUX3 Passthrough RC Channel
->>>>>>> 18176ea7
  *
  * Default function: Camera azimuth / yaw
  *
@@ -2560,8 +2536,6 @@
 PARAM_DEFINE_INT32(RC_MAP_AUX3, 0);
 
 /**
-<<<<<<< HEAD
-=======
  * AUX4 Passthrough RC Channel
  *
  * @min 0
@@ -2618,7 +2592,6 @@
 PARAM_DEFINE_INT32(RC_MAP_AUX5, 0);
 
 /**
->>>>>>> 18176ea7
  * PARAM1 tuning channel
  *
  * Can be used for parameter tuning with the RC. This one is further referenced as the 1st parameter channel.
