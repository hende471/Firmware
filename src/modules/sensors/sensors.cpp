--- conflicted
+++ resolved
@@ -952,15 +952,9 @@
 	DevHandle h_baro;
 	DevMgr::getHandle(BARO0_DEVICE_PATH, h_baro);
 
-<<<<<<< HEAD
-#ifndef __PX4_QURT
-
-	// TODO: this needs fixing for QURT
-=======
 #if !defined(__PX4_QURT) && !defined(__RPI2)
 
 	// TODO: this needs fixing for QURT and Raspberry Pi
->>>>>>> 18176ea7
 	if (!h_baro.isValid()) {
 		warnx("ERROR: no barometer found on %s (%d)", BARO0_DEVICE_PATH, h_baro.getError());
 		return ERROR;
@@ -1526,11 +1520,7 @@
 bool
 Sensors::apply_gyro_calibration(DevHandle &h, const struct gyro_calibration_s *gcal, const int device_id)
 {
-<<<<<<< HEAD
-#ifndef __PX4_QURT
-=======
 #if !defined(__PX4_QURT) && !defined(__RPI2)
->>>>>>> 18176ea7
 
 	/* On most systems, we can just use the IOCTL call to set the calibration params. */
 	const int res = h.ioctl(GYROIOCSSCALE, (long unsigned int)gcal);
@@ -1551,11 +1541,7 @@
 bool
 Sensors::apply_accel_calibration(DevHandle &h, const struct accel_calibration_s *acal, const int device_id)
 {
-<<<<<<< HEAD
-#ifndef __PX4_QURT
-=======
 #if !defined(__PX4_QURT) && !defined(__RPI2)
->>>>>>> 18176ea7
 
 	/* On most systems, we can just use the IOCTL call to set the calibration params. */
 	const int res = h.ioctl(ACCELIOCSSCALE, (long unsigned int)acal);
@@ -1576,11 +1562,7 @@
 bool
 Sensors::apply_mag_calibration(DevHandle &h, const struct mag_calibration_s *mcal, const int device_id)
 {
-<<<<<<< HEAD
-#ifndef __PX4_QURT
-=======
 #if !defined(__PX4_QURT) && !defined(__RPI2)
->>>>>>> 18176ea7
 
 	/* On most systems, we can just use the IOCTL call to set the calibration params. */
 	const int res = h.ioctl(MAGIOCSSCALE, (long unsigned int)mcal);
@@ -1720,17 +1702,10 @@
 			}
 
 			if (updated_battery) {
-<<<<<<< HEAD
-				// XXX TODO: throttle is hardcoded here. The dependency to throttle would need to be
-				// removed, or it needs to be subscribed to actuator controls.
-				const float throttle = 0.0f;
-				_battery.updateBatteryStatus(t, bat_voltage_v, bat_current_a, throttle, &_battery_status);
-=======
 				actuator_controls_s ctrl;
 				orb_copy(ORB_ID(actuator_controls_0), _actuator_ctrl_0_sub, &ctrl);
 				_battery.updateBatteryStatus(t, bat_voltage_v, bat_current_a, ctrl.control[actuator_controls_s::INDEX_THROTTLE],
 							     &_battery_status);
->>>>>>> 18176ea7
 
 				/* announce the battery status if needed, just publish else */
 				if (_battery_pub != nullptr) {
@@ -2089,11 +2064,7 @@
 	/* This calls a sensors_init which can have different implementations on NuttX, POSIX, QURT. */
 	ret = sensors_init();
 
-<<<<<<< HEAD
-#ifndef __PX4_QURT
-=======
 #if !defined(__PX4_QURT) && !defined(__RPI2)
->>>>>>> 18176ea7
 	// TODO: move adc_init into the sensors_init call.
 	ret = ret || adc_init();
 #endif
@@ -2152,10 +2123,7 @@
 	_params_sub = orb_subscribe(ORB_ID(parameter_update));
 	_rc_parameter_map_sub = orb_subscribe(ORB_ID(rc_parameter_map));
 	_manual_control_sub = orb_subscribe(ORB_ID(manual_control_setpoint));
-<<<<<<< HEAD
-=======
 	_actuator_ctrl_0_sub = orb_subscribe(ORB_ID(actuator_controls_0));
->>>>>>> 18176ea7
 
 	/*
 	 * do advertisements
