--- conflicted
+++ resolved
@@ -9,7 +9,7 @@
 # 1. Redistributions of source code must retain the above copyright
 #    notice, this list of conditions and the following disclaimer.
 # 2. Redistributions in binary form must reproduce the above copyright
-#    notice, this list of conditions and the following disclaimer in
+#    notice, this list of conditionsrc/modules/uavcanesc/nshterm/nshterm.c<<s and the following disclaimer in
 #    the documentation and/or other materials provided with the
 #    distribution.
 # 3. Neither the name PX4 nor the names of its contributors may be
@@ -291,14 +291,11 @@
 	check_px4fmu-v2_default \
 	check_mindpx-v2_default \
 	check_px4-stm32f4discovery_default \
-<<<<<<< HEAD
 	check_mavstation_default \
 	check_px4cannode-v1_default \
 	check_px4esc-v1_default \
 	check_s2740vc-v1_default \
-=======
 	check_tap-v1_default \
->>>>>>> 056f73f5
 
 checks_bootloaders: \
 	check_px4cannode-v1_bootloader \
