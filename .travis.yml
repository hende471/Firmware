--- conflicted
+++ resolved
@@ -27,27 +27,7 @@
 before_install:
   - cd ${TRAVIS_BUILD_DIR} && git fetch --unshallow && git fetch --all --tags && git submodule update --quiet --init --recursive
   - if [ "${TRAVIS_OS_NAME}" = "linux" ]; then
-<<<<<<< HEAD
-         pushd .
-      && cd ~ && mkdir gcc && cd gcc
-      && if [ "$GCC_VER" = "4.8" ]; then GCC_URL="https://launchpadlibrarian.net/186124160/gcc-arm-none-eabi-4_8-2014q3-20140805-linux.tar.bz2" ; fi
-      && if [ "$GCC_VER" = "4.9" ]; then GCC_URL="https://launchpad.net/gcc-arm-embedded/4.9/4.9-2015-q3-update/+download/gcc-arm-none-eabi-4_9-2015q3-20150921-linux.tar.bz2" ; fi
-      && wget -O gcc.tar.bz2 ${GCC_URL}
-      && tar -jxf gcc.tar.bz2 --strip 1
-      && exportline="export PATH=$HOME/gcc/bin:\$PATH"
-      && if grep -Fxq "$exportline" ~/.profile; then echo nothing to do ; else echo $exportline >> ~/.profile; fi
-      && . ~/.profile
-      && popd
-      && git clone git://github.com/PX4/CI-Tools.git
-      && ./CI-Tools/s3cmd-configure
-      && mkdir -p ~/bin
-      && wget -O ~/bin/astyle https://github.com/PX4/astyle/releases/download/2.05.1/astyle-linux && chmod +x ~/bin/astyle
-      && astyle --version
-      && if [ "$CXX" = "g++" ]; then export CXX="g++-4.9" CC="gcc-4.9"; fi
-      ;
-=======
       docker pull ${DOCKER_REPO};
->>>>>>> d66af65a
     elif [ "${TRAVIS_OS_NAME}" = "osx" ]; then
          brew tap PX4/homebrew-px4
       && brew update; brew update
@@ -68,11 +48,7 @@
 
 script:
   - if [ "${TRAVIS_OS_NAME}" = "linux" ]; then
-<<<<<<< HEAD
-      arm-none-eabi-gcc --version && make check VECTORCONTROL=1 && make sizes;
-=======
       docker run --rm -v `pwd`:`pwd`:rw -v $HOME/.ccache:$HOME/.ccache:rw -e CCACHE_DIR=$HOME/.ccache -w=`pwd` --user=$UID -it ${DOCKER_REPO} /bin/bash -c "ccache -z; make check VECTORCONTROL=1; ccache -s";
->>>>>>> d66af65a
     elif [ "${TRAVIS_OS_NAME}" = "osx" ]; then
       make check_posix_sitl_default;
     fi
